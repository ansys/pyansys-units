import pytest

from ansys.units import BaseDimensions, UnitRegistry, UnitSystem
from ansys.units.systems import IncorrectUnitType, InvalidUnitSystem, NotBaseUnit


def test_pre_defined_unit_system():
    us = UnitSystem(system="SI")
    assert us.MASS == "kg"
    assert us.LENGTH == "m"
    assert us.TIME == "s"
    assert us.TEMPERATURE == "K"
    assert us.TEMPERATURE_DIFFERENCE == "delta_K"
    assert us.ANGLE == "radian"
    assert us.CHEMICAL_AMOUNT == "mol"
    assert us.LIGHT == "cd"
    assert us.CURRENT == "A"
    assert us.SOLID_ANGLE == "sr"


def test_repr():
<<<<<<< HEAD
    us = ansunits.UnitSystem()
    us_dict = """MASS: kg
LENGTH: m
TIME: s
TEMPERATURE: K
TEMPERATURE_DIFFERENCE: delta_K
ANGLE: radian
CHEMICAL_AMOUNT: mol
LIGHT: cd
CURRENT: A
SOLID_ANGLE: sr
"""
=======
    us = UnitSystem()
    us_dict = {
        "MASS": "kg",
        "LENGTH": "m",
        "TIME": "s",
        "TEMPERATURE": "K",
        "TEMPERATURE_DIFFERENCE": "delta_K",
        "ANGLE": "radian",
        "CHEMICAL_AMOUNT": "mol",
        "LIGHT": "cd",
        "CURRENT": "A",
        "SOLID_ANGLE": "sr",
    }
>>>>>>> 93cc4227
    assert repr(us) == str(us_dict)


def test_copy():
    us = UnitSystem(system="BT")
    us1 = UnitSystem(copy_from=us)
    assert us1 == us


def test_update():
    ureg = UnitRegistry()
    dims = BaseDimensions
    us = UnitSystem(system="SI")
    base_units = {
        dims.MASS: ureg.slug,
        dims.LENGTH: ureg.ft,
        dims.TIME: "s",
        dims.TEMPERATURE: "R",
        dims.TEMPERATURE_DIFFERENCE: "delta_R",
        dims.ANGLE: "degree",
        dims.CHEMICAL_AMOUNT: ureg.slugmol,
        dims.LIGHT: "cd",
        dims.CURRENT: "A",
        dims.SOLID_ANGLE: "sr",
    }
    us.update(base_units=base_units)
    assert us.MASS.name == "slug"
    assert us.LENGTH.name == "ft"
    assert us.TIME == "s"
    assert us.TEMPERATURE == "R"
    assert us.TEMPERATURE_DIFFERENCE == "delta_R"
    assert us.ANGLE == "degree"
    assert us.CHEMICAL_AMOUNT.name == "slugmol"
    assert us.LIGHT == "cd"
    assert us.CURRENT == "A"
    assert us.SOLID_ANGLE == "sr"


def test_eq():
    us1 = UnitSystem(system="BT")
    us2 = UnitSystem()
    us3 = UnitSystem(system="SI")
    assert (us1 == us2) == False
    assert us2 == us3


def test_set_type():
    ureg = UnitRegistry()
    us = UnitSystem(system="SI")
    us.MASS = ureg.slug
    us.LENGTH = "ft"
    us.TEMPERATURE = "R"
    us.TEMPERATURE_DIFFERENCE = ureg.delta_R
    us.ANGLE = "degree"
    us.CHEMICAL_AMOUNT = "slugmol"
    assert us.MASS.name == "slug"
    assert us.LENGTH == "ft"
    assert us.TEMPERATURE == "R"
    assert us.TEMPERATURE_DIFFERENCE.name == "delta_R"
    assert us.ANGLE == "degree"
    assert us.CHEMICAL_AMOUNT == "slugmol"


def test_custom_unit_system():
    dims = BaseDimensions
    us = UnitSystem(
        base_units={
            dims.MASS: "slug",
            dims.LENGTH: "ft",
            dims.TIME: "s",
            dims.TEMPERATURE: "R",
            dims.TEMPERATURE_DIFFERENCE: "delta_R",
            dims.ANGLE: "radian",
            dims.CHEMICAL_AMOUNT: "slugmol",
            dims.LIGHT: "cd",
            dims.CURRENT: "A",
            dims.SOLID_ANGLE: "sr",
        }
    )
    assert us.MASS == "slug"
    assert us.LENGTH == "ft"
    assert us.TIME == "s"
    assert us.TEMPERATURE == "R"
    assert us.TEMPERATURE_DIFFERENCE == "delta_R"
    assert us.ANGLE == "radian"
    assert us.CHEMICAL_AMOUNT == "slugmol"
    assert us.LIGHT == "cd"
    assert us.CURRENT == "A"
    assert us.SOLID_ANGLE == "sr"


def test_not_base_unit_init():
    dims = BaseDimensions

    with pytest.raises(NotBaseUnit):
        us1 = UnitSystem(base_units={dims.LENGTH: "N"})


def test_not_base_unit_update():
    dims = BaseDimensions
    us = UnitSystem(system="SI")
    base_units = {dims.MASS: "N"}

    with pytest.raises(NotBaseUnit):
        us.update(base_units=base_units)


def test_invalid_unit_sys():
    with pytest.raises(InvalidUnitSystem):
        us2 = UnitSystem(system="Standard")


def test_wrong_unit_type():
    us = UnitSystem()

    with pytest.raises(IncorrectUnitType):
        us.TIME = "m"
    with pytest.raises(IncorrectUnitType):
        us.LIGHT = "sr"
    with pytest.raises(IncorrectUnitType):
        us.CURRENT = "ft"
    with pytest.raises(IncorrectUnitType):
        us.SOLID_ANGLE = "radian"


def test_error_messages():
    e1 = NotBaseUnit("kg s^-1")
    expected_str = (
        "`kg s^-1` is not a base unit. To use `kg s^-1`, add it to the "
        "`base_units` table within the cfg.yaml file."
    )
    assert str(e1) == expected_str

    e2 = InvalidUnitSystem("ham sandwich")
    assert str(e2) == "`ham sandwich` is not a supported unit system."

    e3 = IncorrectUnitType(unit="ft", unit_type=BaseDimensions.MASS)
    assert str(e3) == "The unit `ft` is incompatible with unit system type: `MASS`"<|MERGE_RESOLUTION|>--- conflicted
+++ resolved
@@ -19,7 +19,6 @@
 
 
 def test_repr():
-<<<<<<< HEAD
     us = ansunits.UnitSystem()
     us_dict = """MASS: kg
 LENGTH: m
@@ -32,21 +31,7 @@
 CURRENT: A
 SOLID_ANGLE: sr
 """
-=======
-    us = UnitSystem()
-    us_dict = {
-        "MASS": "kg",
-        "LENGTH": "m",
-        "TIME": "s",
-        "TEMPERATURE": "K",
-        "TEMPERATURE_DIFFERENCE": "delta_K",
-        "ANGLE": "radian",
-        "CHEMICAL_AMOUNT": "mol",
-        "LIGHT": "cd",
-        "CURRENT": "A",
-        "SOLID_ANGLE": "sr",
-    }
->>>>>>> 93cc4227
+
     assert repr(us) == str(us_dict)
 
 
