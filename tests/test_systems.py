import pytest

import ansys.units as ansunits


def test_pre_defined_unit_system():
    ur = ansunits.UnitRegistry()
    us = ansunits.UnitSystem(unit_sys="SI")
    assert us.MASS == ur.kg
    assert us.LENGTH == ur.m
    assert us.TIME == ur.s
    assert us.TEMPERATURE == ur.K
    assert us.TEMPERATURE_DIFFERENCE == ur.delta_K
    assert us.ANGLE == ur.radian
    assert us.CHEMICAL_AMOUNT == ur.mol
    assert us.LIGHT == ur.cd
    assert us.CURRENT == ur.A
    assert us.SOLID_ANGLE == ur.sr


def test_eq():
    us1 = ansunits.UnitSystem(unit_sys="BT")
    us2 = ansunits.UnitSystem()
    assert (us1 == us2) == False


def test_copy():
    us = ansunits.UnitSystem(unit_sys="BT")
    us1 = ansunits.UnitSystem(copy_from=us)
    assert us1 == us


def test_update():
    dims = ansunits.BaseDimensions
    ur = ansunits.UnitRegistry()
    us = ansunits.UnitSystem(unit_sys="SI")
    base_units = {
        dims.MASS: "slug",
        dims.LENGTH: ur.ft,
        dims.TIME: ur.s,
        dims.TEMPERATURE: ur.R,
        dims.TEMPERATURE_DIFFERENCE: ur.delta_R,
        dims.ANGLE: ur.degree,
        dims.CHEMICAL_AMOUNT: ur.slugmol,
        dims.LIGHT: ur.cd,
        dims.CURRENT: ur.A,
        dims.SOLID_ANGLE: ur.sr,
    }
    us.update(base_units=base_units)
    assert us.MASS == ur.slug
    assert us.LENGTH == ur.ft
    assert us.TIME == ur.s
    assert us.TEMPERATURE == ur.R
    assert us.TEMPERATURE_DIFFERENCE == ur.delta_R
    assert us.ANGLE == ur.degree
    assert us.CHEMICAL_AMOUNT == ur.slugmol
    assert us.LIGHT == ur.cd
    assert us.CURRENT == ur.A
    assert us.SOLID_ANGLE == ur.sr


def test_single_set():
    ur = ansunits.UnitRegistry()
    us = ansunits.UnitSystem(unit_sys="SI")
    us.MASS = ur.slug
    us.LENGTH = ur.ft
    us.TEMPERATURE = ur.R
    us.TEMPERATURE_DIFFERENCE = ur.delta_R
    us.ANGLE = ur.degree
    us.CHEMICAL_AMOUNT = ur.slugmol
    assert us.MASS == ur.slug
    assert us.LENGTH == ur.ft
    assert us.TEMPERATURE == ur.R
    assert us.TEMPERATURE_DIFFERENCE == ur.delta_R
    assert us.ANGLE == ur.degree
    assert us.CHEMICAL_AMOUNT == ur.slugmol


def test_custom_unit_system():
    dims = ansunits.BaseDimensions
    ur = ansunits.UnitRegistry()
    us = ansunits.UnitSystem(
        base_units={
            dims.MASS: ur.slug,
            dims.LENGTH: ur.ft,
            dims.TIME: ur.s,
            dims.TEMPERATURE: ur.R,
            dims.TEMPERATURE_DIFFERENCE: ur.delta_R,
            dims.ANGLE: ur.radian,
            dims.CHEMICAL_AMOUNT: ur.slugmol,
            dims.LIGHT: ur.cd,
            dims.CURRENT: ur.A,
            dims.SOLID_ANGLE: ur.sr,
        },
    )
    assert us.MASS == ur.slug
    assert us.LENGTH == ur.ft
    assert us.TIME == ur.s
    assert us.TEMPERATURE == ur.R
    assert us.TEMPERATURE_DIFFERENCE == ur.delta_R
    assert us.ANGLE == ur.radian
    assert us.CHEMICAL_AMOUNT == ur.slugmol
    assert us.LIGHT == ur.cd
    assert us.CURRENT == ur.A
    assert us.SOLID_ANGLE == ur.sr


def test_conversion():
    dims = ansunits.BaseDimensions
    ur = ansunits.UnitRegistry()
    us1 = ansunits.UnitSystem(unit_sys="BT")
    q1 = ansunits.Quantity(10, "kg ft s")

    q2 = us1.convert(q1)
    assert q2.value == 0.6852176585679174
    assert q2.units == "slug ft s"

    us2 = ansunits.UnitSystem(unit_sys="SI")
    q3 = ansunits.Quantity(4, "slug cm s")

    q4 = us2.convert(q3)
    assert q4.value == 0.5837561174882547
    assert q4.units == "kg m s"


def test_not_base_unit_init():
    with pytest.raises(ansunits.UnitSystemError):
        dims = ansunits.BaseDimensions
        ur = ansunits.UnitRegistry()
        us1 = ansunits.UnitSystem(
            base_units={
                dims.MASS: ur.slug,
                dims.LENGTH: ur.N,
                dims.TIME: ur.s,
                dims.TEMPERATURE: ur.R,
                dims.TEMPERATURE_DIFFERENCE: ur.delta_R,
                dims.ANGLE: ur.radian,
                dims.CHEMICAL_AMOUNT: ur.slugmol,
                dims.LIGHT: ur.cd,
                dims.CURRENT: ur.A,
                dims.SOLID_ANGLE: ur.sr,
            },
        )


def test_not_base_unit_update():
    with pytest.raises(ansunits.UnitSystemError):
        dims = ansunits.BaseDimensions
        ur = ansunits.UnitRegistry()
        us = ansunits.UnitSystem(unit_sys="SI")
        base_units = {dims.MASS: ur.N}
        us.update(base_units=base_units)


def test_INVALID_UNIT_SYS():
    with pytest.raises(ansunits.UnitSystemError):
        us2 = ansunits.UnitSystem(unit_sys="Standard")


def test_error_messages():
    e1 = ansunits.UnitSystemError.BASE_UNITS_LENGTH(11)
    expected_str = "The `base_units` argument must contain 10 unique units, currently there are 11."
    assert str(e1) == expected_str

<<<<<<< HEAD
    e2 = ansunits.UnitSystemError.NOT_BASE_UNIT(ansunits.Unit("kg s^-1"))
    expected_str = (
        "`kg s^-1` is not a base unit. To use `kg s^-1`, add it to the "
        "`base_units` table within the cfg.yaml file."
    )
    assert str(e2) == expected_str

    e3 = ansunits.UnitSystemError.INVALID_UNIT_SYS("ham sandwich")
    assert str(e3) == "`ham sandwich` is not a supported unit system."
=======
    e2 = ansunits.UnitSystemError.BASE_UNITS_LENGTH(11)
    expected_str = "The `base_units` argument must contain 10 unique units, currently there are 11."
    assert str(e2) == expected_str

    e3 = ansunits.UnitSystemError.NOT_BASE_UNIT(ansunits.Unit("kg s^-1"))
    expected_str = (
        "`kg s^-1` is not a base unit. To use `kg s^-1`, add it to the "
        "`base_units` table within the cfg.yaml file."
    )
    assert str(e3) == expected_str

    e4 = ansunits.UnitSystemError.INVALID_UNIT_SYS("ham sandwich")
    assert str(e4) == "`ham sandwich` is not a supported unit system."


def test_si_properties():
    us = ansunits.UnitSystem()
    assert us.MASS.name == "kg"
    assert us.ANGLE.name == "radian"
    assert us.CHEMICAL_AMOUNT.name == "mol"
    assert us.LENGTH.name == "m"
    assert us.CURRENT.name == "A"
    assert us.SOLID_ANGLE.name == "sr"
    assert us.TEMPERATURE.name == "K"
    assert us.TEMPERATURE_DIFFERENCE.name == "delta_K"
    assert us.LIGHT.name == "cd"
    assert us.TIME.name == "s"
>>>>>>> c8b767fc
<|MERGE_RESOLUTION|>--- conflicted
+++ resolved
@@ -162,7 +162,6 @@
     expected_str = "The `base_units` argument must contain 10 unique units, currently there are 11."
     assert str(e1) == expected_str
 
-<<<<<<< HEAD
     e2 = ansunits.UnitSystemError.NOT_BASE_UNIT(ansunits.Unit("kg s^-1"))
     expected_str = (
         "`kg s^-1` is not a base unit. To use `kg s^-1`, add it to the "
@@ -172,21 +171,6 @@
 
     e3 = ansunits.UnitSystemError.INVALID_UNIT_SYS("ham sandwich")
     assert str(e3) == "`ham sandwich` is not a supported unit system."
-=======
-    e2 = ansunits.UnitSystemError.BASE_UNITS_LENGTH(11)
-    expected_str = "The `base_units` argument must contain 10 unique units, currently there are 11."
-    assert str(e2) == expected_str
-
-    e3 = ansunits.UnitSystemError.NOT_BASE_UNIT(ansunits.Unit("kg s^-1"))
-    expected_str = (
-        "`kg s^-1` is not a base unit. To use `kg s^-1`, add it to the "
-        "`base_units` table within the cfg.yaml file."
-    )
-    assert str(e3) == expected_str
-
-    e4 = ansunits.UnitSystemError.INVALID_UNIT_SYS("ham sandwich")
-    assert str(e4) == "`ham sandwich` is not a supported unit system."
-
 
 def test_si_properties():
     us = ansunits.UnitSystem()
@@ -199,5 +183,4 @@
     assert us.TEMPERATURE.name == "K"
     assert us.TEMPERATURE_DIFFERENCE.name == "delta_K"
     assert us.LIGHT.name == "cd"
-    assert us.TIME.name == "s"
->>>>>>> c8b767fc
+    assert us.TIME.name == "s"