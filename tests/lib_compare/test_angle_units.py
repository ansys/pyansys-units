import math

import pytest
import util

# pint and PyUnits disagree about whether angles are dimensionless.
# Yes, angles are dimensionless, and this is pint's point of view.
# PyUnits follows CFX by saying that angle is a dimension, or it's
# convenient to treat it as a dimension. It adds a constraints that
# avoid some tricky business, as shown later.


@pytest.mark.developer_only
def test_pint_angles_are_dimensionless():
    from pint import UnitRegistry

    ur = UnitRegistry()
    angle = 1 * ur.deg
    angle_dimensions = angle.dimensionality
    assert str(angle_dimensions) == "dimensionless"
    angle_in_radians = angle.to(ur.rad)
    angle_in_radians_dimensions = angle_in_radians.dimensionality
    assert str(angle_in_radians_dimensions) == "dimensionless"


def test_pyunits_angles_have_angle_dimensions():
    from ansys.units import BaseDimensions
    from ansys.units.quantity import Quantity

    radian = Quantity(1.0, "radian")
    assert radian.dimensions.dimensions == {BaseDimensions.ANGLE: 1}
<<<<<<< HEAD
    assert radian.dimensions.dimensions == {BaseDimensions.ANGLE: 1}
    degree = Quantity(1.0, "degree")
    assert degree.dimensions.dimensions == {BaseDimensions.ANGLE: 1}
    assert degree.dimensions.dimensions == {BaseDimensions.ANGLE: 1}
=======
    degree = Quantity(1.0, "degree")
    assert degree.dimensions.dimensions == {BaseDimensions.ANGLE: 1}
>>>>>>> 5605bd1f


# pint is happy to convert between angle and dimensionless because it
# sees them as equivalent. PyUnits naturally doesn't allow it.


@pytest.mark.developer_only
def test_pint_angle_and_dimensionless_are_convertible():
    from pint import UnitRegistry

    ur = UnitRegistry()
    angle_rad = 1.0 * ur.rad
    num_rad = float(angle_rad)
    # 1 radian == 1 dimensionless unit, otherwise e.g., trigonometry gets screwed up
    assert num_rad == 1.0
    angle_deg = 1.0 * ur.deg
    num_deg = float(angle_deg)
    # 1 radian == 1 dimensionless unit, so
    # this 1 degree is a fraction of 1 dimensionless unit
    # according to the ratio between degrees and radian
    assert num_deg == util.one_degree_in_radians
    angle_deg_from_rad = angle_deg.to(ur.rad)
    num_deg_rom_rad = float(angle_deg_from_rad)
    assert num_deg_rom_rad == util.one_degree_in_radians


def test_pyunits_angle_and_dimensionless_are_not_convertible():
    from ansys.units.quantity import Quantity, QuantityError

    no_dim = Quantity(1.0, "")
    with pytest.raises(QuantityError):
        no_dim.to("radian")
    radian = Quantity(1.0, "radian")
    with pytest.raises(QuantityError):
        # seems generally meaningless, but OK, this is something
        # that could happen in a generic loop:
        radian.to("")


# because of the way that pint treats angles, we get seamless integration
# with mathematical functions


@pytest.mark.developer_only
def test_pint_angle_works_with_trigonometry():
    from pint import UnitRegistry

    ur = UnitRegistry()
    half_pi_rads = 0.5 * math.pi * ur.rad
    sixty_degrees = 60.0 * ur.deg
    assert math.sin(float(half_pi_rads)) == pytest.approx(1.0)
    assert math.cos(float(sixty_degrees)) == pytest.approx(0.5)


def test_pyunits_angle_works_with_trigonometry():
    from ansys.units.quantity import Quantity

    half_pi_rads = Quantity(0.5 * math.pi, "radian")
    sixty_degrees = Quantity(60.0, "degree")
    assert math.sin(float(half_pi_rads)) == pytest.approx(1.0)
    # see that PyUnits goes to radians for the float conversion, which is nice
    assert math.cos(float(sixty_degrees)) == pytest.approx(0.5)


@pytest.mark.developer_only
def test_pint_conversion_between_Hz_and_rps_and_radians_per_second():
    from pint import UnitRegistry
    from util import assert_rightly_but_fail, assert_wrongly
    from util.pint import pint_value

    ur = UnitRegistry()
    hz = 1 * ur.hertz
    rps = hz.to(ur.rps)
    hz_out = rps.to(ur.hertz)
    assert hz == hz_out
    # google "conversion from revolutions per second to hertz";
    # every site unanimously tells you that 1 rps = 1 Hz.
    # But see https://github.com/hgrecco/pint/pull/653 where rps is
    # revolutions per second in pint as the above PR and related
    # issue convey. See e.g., https://github.com/hgrecco/pint/pull/653#issue-342008864
    # which states "Correct behaviour is 1 rpm = 60 rps = 2 * pi * 60 Hz."
    # I don't even get where they're coming from here. 1 Hz is one cycle
    # per second, so that's 1 rps. This doesn't even seem to be ambiguous.
    # This is a tricky area but they've landed on a solution that's not even
    # arguable. But this is actually just collateral damage arising from a deeper issue.
    # See further on in the same test where rad/s is covered.
    assert_wrongly(
        pint_value(hz) == 2.0 * math.pi * pint_value(rps), "2 pi factor for Hz and rps"
    )
    # but it should be
    assert_rightly_but_fail(
        pint_value(hz) == pint_value(rps), "Hertz and rps equivalence"
    )
    radians_per_second = hz.to(ur.radian / ur.s)
    assert_rightly_but_fail(
        2.0 * math.pi * pint_value(hz) == pytest.approx(radians_per_second),
        "2 pi factor for Hz and rad/s",
    )
    assert_wrongly(
        pint_value(hz) == pytest.approx(radians_per_second),
        "equivalence of Hz and rad/s",
    )
    # The problem is: one radian is asserted to be unity
    #  for conversion between angles and dimensionless values.
    # So the code has to stick to the idea that one radian
    #  is unity. So, when we talk about an "inverse second",
    # or equivalently one hertz then the unit rotation in that
    #  second is one radian, and s^-1 and Hz convert directly
    # to rad/s without any numerical shift. But there is no context
    #  where this is correct. Hz is a unit of frequency, measuring
    # cycles per second, not radians per second.
    # And so, when pint maintainers write things like "Correct behaviour
    #  is 1 rpm = 60 rps = 2 * pi * 60 Hz", what they really
    # mean is "This is the inevitable outcome of the way we do things."


def test_ansunits_frequency_and_angular_frequency_are_not_convertible():
    from ansys.units.quantity import Quantity, QuantityError

    # ansunits avoids the pint complications by simply not allowing
    # those conversions
    hz = Quantity(1.0, "Hz")
    with pytest.raises(QuantityError):
        hz.to("radian s^-1")
    rad_per_s = Quantity(1.0, "radian s^-1")
    with pytest.raises(QuantityError):
        rad_per_s.to("Hz")<|MERGE_RESOLUTION|>--- conflicted
+++ resolved
@@ -29,15 +29,8 @@
 
     radian = Quantity(1.0, "radian")
     assert radian.dimensions.dimensions == {BaseDimensions.ANGLE: 1}
-<<<<<<< HEAD
-    assert radian.dimensions.dimensions == {BaseDimensions.ANGLE: 1}
     degree = Quantity(1.0, "degree")
     assert degree.dimensions.dimensions == {BaseDimensions.ANGLE: 1}
-    assert degree.dimensions.dimensions == {BaseDimensions.ANGLE: 1}
-=======
-    degree = Quantity(1.0, "degree")
-    assert degree.dimensions.dimensions == {BaseDimensions.ANGLE: 1}
->>>>>>> 5605bd1f
 
 
 # pint is happy to convert between angle and dimensionless because it
