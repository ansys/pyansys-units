--- conflicted
+++ resolved
@@ -401,28 +401,17 @@
     df = ansunits.Quantity(50.0, "delta_F")
     k = ansunits.Quantity(50.0, "K")
 
-<<<<<<< HEAD
     t1 = df + k
     assert t1.value == pytest.approx(-319.6699999991, DELTA)
     assert t1.units.name == "F"
-=======
-    td = t1 - t2
-    assert td.units == ansunits.Unit("delta_K")
-    assert ansunits.get_si_value(td) == 100.0
->>>>>>> 4000144e
 
     t2 = k + df
     assert t2.value == pytest.approx(77.7777777775, DELTA)
     assert t2.units.name == "K"
 
-<<<<<<< HEAD
     t3 = df + df
     assert t3 == ansunits.Quantity(100, "delta_F")
-=======
-    t = k + kd
-    assert ansunits.get_si_value(t) == 100.0
-    assert t.units == ansunits.Unit("K")
->>>>>>> 4000144e
+
 
 
 def test_quantity_from_dimensions():
