--- conflicted
+++ resolved
@@ -196,13 +196,9 @@
     assert q1_sq.units == Unit("m^2 s^-2")
     assert q1_sq.value == 100
     q2_sq = q2**2
-<<<<<<< HEAD
+    
     assert q2_sq.units == ansunits.Unit("ft^2")
-    assert ansunits.get_si_value(q2_sq) == pytest.approx(2.3225759999999993, DELTA)
-=======
-    assert q2_sq.units == Unit("m^2")
     assert get_si_value(q2_sq) == pytest.approx(2.3225759999999993, DELTA)
->>>>>>> 4d4cd8b5
 
     assert get_si_value(q1) ** 2 == 100.0
     assert get_si_value(q2) ** 2 == pytest.approx(2.3225759999999993, DELTA)
@@ -214,26 +210,18 @@
     u1 = Unit("kg")
 
     q3 = q1 * q2
-<<<<<<< HEAD
+
     assert q3.units == ansunits.Unit("m s^-1 ft")
-    assert ansunits.get_si_value(q3) == pytest.approx(15.239999999999998, DELTA)
-=======
-    assert q3.units == Unit("m^2 s^-1")
     assert get_si_value(q3) == pytest.approx(15.239999999999998, DELTA)
->>>>>>> 4d4cd8b5
 
     q4 = q1 * u1
     assert q4.units == Unit("kg m s^-1")
     assert q4.value == pytest.approx(10, DELTA)
 
     q5 = q2 * 3
-<<<<<<< HEAD
+
     assert q5.units == ansunits.Unit("ft")
-    assert ansunits.get_si_value(q5) == pytest.approx(4.571999999999999, DELTA)
-=======
-    assert q5.units == Unit("m")
     assert get_si_value(q5) == pytest.approx(4.571999999999999, DELTA)
->>>>>>> 4d4cd8b5
 
 
 def test_reverse_mul():
@@ -437,27 +425,31 @@
 def test_temp_addition():
     t1 = Quantity(150.0, "C")
     t2 = Quantity(50.0, "C")
-
-<<<<<<< HEAD
-    t1 = df + k
-    assert t1.value == pytest.approx(-319.6699999991, DELTA)
-    assert t1.units == ansunits.Unit("F")
-
-    t2 = k + df
-    assert t2.value == pytest.approx(77.7777777775, DELTA)
-    assert t2.units == ansunits.Unit("K")
-=======
+    
     td = t1 - t2
     assert td.units == Unit("delta_K")
     assert get_si_value(td) == 100.0
 
     kd = Quantity(50.0, "delta_C")
     k = Quantity(50.0, "K")
->>>>>>> 4d4cd8b5
 
     t = k + kd
     assert get_si_value(t) == 100.0
     assert t.units == Unit("K")
+    
+    df = ansunits.Quantity(50.0, "delta_F")
+    k = ansunits.Quantity(50.0, "K")
+
+    t3 = df + k
+    assert t1.value == pytest.approx(-319.6699999991, DELTA)
+    assert t1.units.name == "F"
+
+    t4 = k + df
+    assert t2.value == pytest.approx(77.7777777775, DELTA)
+    assert t2.units.name == "K"
+
+    t5 = df + df
+    assert t3 == ansunits.Quantity(100, "delta_F")
 
 
 def test_quantity_from_dimensions():
