import math

import pytest

import ansys.units as ansunits
from ansys.units.utils import UtilError

DELTA = 1.0e-5


def test_properties_1():
    v = ansunits.Quantity(10.6, "m")
    assert v.value == 10.6
    assert v.units == "m"
    assert v.si_value == 10.6
    assert v.si_units == "m"
    assert v.type == "Length"


def test_properties_2():
    v = ansunits.Quantity(1, "ft s^-1")
    assert v.value == 1
    assert v.units == "ft s^-1"
    assert v.si_value == pytest.approx(0.30479999, DELTA)
    assert v.si_units == "m s^-1"
    assert v.type == "Composite"


def test_properties_3():
    v = ansunits.Quantity(1.0, "farad")
    assert v.value == 1.0
    assert v.units == "farad"
    assert v.si_value == 1.0
    assert v.si_units == "kg^-1 m^-2 s^4 A^2"
    assert v.type == "Derived"


def test_value():
    v = ansunits.Quantity(1, "m")
    v.value = 20
    assert v.value == 20
    assert v.units == "m"


def test_dimensions_1():
    v = ansunits.Quantity(1.0, "ft")
    assert v.dimensions == [0.0, 1.0, 0.0, 0.0, 0.0, 0.0, 0.0, 0.0, 0.0]


def test_dimensions_2():
    v = ansunits.Quantity(1.0, "kPa")
    assert v.dimensions == [1.0, -1.0, -2.0, 0.0, 0.0, 0.0, 0.0, 0.0, 0.0]


def test_dimensions_3():
    v = ansunits.Quantity(1.0, "slug ft s R radian slugmol cd A sr")
    assert v.dimensions == [1.0, 1.0, 1.0, 1.0, 1.0, 1.0, 1.0, 1.0, 1.0]


def test_to_1():
    v = ansunits.Quantity(1.0, "m")
    to = v.to("ft")
    assert to.value == pytest.approx(3.2808398, DELTA)
    assert to.units == "ft"


def test_to_2():
    v = ansunits.Quantity(1.0, "m")
    to = v.to("mm")
    assert to.value == 1000
    assert to.units == "mm"


def test_to_3():
    v = ansunits.Quantity(100000.0, "Pa")
    to = v.to("kPa")
    assert to.value == 100.0
    assert to.units == "kPa"


def test_to_4():
    v = ansunits.Quantity(1.0, "dm^3")
    to = v.to("m^3")
    assert to.value == pytest.approx(0.001, DELTA)
    assert to.units == "m^3"


def test_to_5():
    v = ansunits.Quantity(1.0, "radian")
    to = v.to("degree")
    assert to.value == pytest.approx(57.295779, DELTA)
    assert to.units == "degree"


def test_to_6():
    v = ansunits.Quantity(1.0, "degree")
    to = v.to("radian")
    assert to.value == pytest.approx(0.01745329251, DELTA)
    assert to.units == "radian"


def test_to_7():
    v = ansunits.Quantity(1.0, "Pa s")
    to = v.to("dyne cm^-2 s")
    assert to.value == pytest.approx(10.0, DELTA)
    assert to.units == "dyne cm^-2 s"


def test_to_8():
    v = ansunits.Quantity(1.0, "kg m^-1 s^-1")
    to = v.to("dyne cm^-2 s")
    assert to.value == pytest.approx(10.0, DELTA)
    assert to.units == "dyne cm^-2 s"


def test_to_9():
    v = ansunits.Quantity(1.0, "Pa s")
    to = v.to("slug in^-1 s^-1")
    assert to.value == pytest.approx(0.00174045320, DELTA)
    assert to.units == "slug in^-1 s^-1"


def test_to_10():
    v = ansunits.Quantity(1.0, "kg m^-1 s^-1")
    to = v.to("slug in^-1 s^-1")
    assert to.value == pytest.approx(0.00174045320, DELTA)
    assert to.units == "slug in^-1 s^-1"


def test_to_11():
    v = ansunits.Quantity(1.0, "lb ft^-1 s^-1")
    to = v.to("Pa s")
    assert to.value == pytest.approx(1.488164, DELTA)
    assert to.units == "Pa s"


def test_to_12():
    v = ansunits.Quantity(1.0, "lb ft^-1 s^-1")
    to = v.to("kg m^-1 s^-1")
    assert to.value == pytest.approx(1.488164, DELTA)
    assert to.units == "kg m^-1 s^-1"


def test_to_13():
    v = ansunits.Quantity(1.0, "Hz")
    with pytest.raises(ansunits.QuantityError) as e:
        to = v.to("radian s^-1")


def test_to_14():
    v = ansunits.Quantity(1.0, "radian s^-1")
    with pytest.raises(ansunits.QuantityError) as e:
        to = v.to("Hz")


def test_to_15():
    v = ansunits.Quantity(1.0, "lbf ft^-2")
    to = v.to("N m^-2")
    assert to.value == pytest.approx(47.88024159, DELTA)
    assert to.units == "N m^-2"


def test_to_16():
    v = ansunits.Quantity(1.0, "ft^-3 s^-1")
    to = v.to("m^-3 s^-1")
    assert to.value == pytest.approx(35.3146667, DELTA)
    assert to.units == "m^-3 s^-1"


def test_to_17():
    v = ansunits.Quantity(1.0, "m^-2")
    to = v.to("cm^-2")
    assert to.value == pytest.approx(0.0001, DELTA)
    assert to.units == "cm^-2"


def test_to_18():
    v = ansunits.Quantity(1.0, "m^2")
    to = v.to("in^2")
    assert to.value == pytest.approx(1550.0031, DELTA)
    assert to.units == "in^2"


def test_to_19():
    v = ansunits.Quantity(1.0, "radian s^-1")
    to = v.to("degree s^-1")
    assert to.value == pytest.approx(57.295779, DELTA)
    assert to.units == "degree s^-1"


def test_to_20():
    v = ansunits.Quantity(1.0, "degree s^-1")
    to = v.to("radian s^-1")
    assert to.value == pytest.approx(0.01745329251, DELTA)
    assert to.units == "radian s^-1"


def test_to_21():
    v = ansunits.Quantity(1.0, "dyne cm^-2")
    to = v.to("N m^-2")
    assert to.value == pytest.approx(0.1, DELTA)
    assert to.units == "N m^-2"


def test_to_22():
    v = ansunits.Quantity(1.0, "psi")
    to = v.to("Pa")
    assert to.value == pytest.approx(6894.76, DELTA)
    assert to.units == "Pa"


def test_to_23():
    v = ansunits.Quantity(1.0, "pdl")
    to = v.to("N")
    assert to.value == pytest.approx(0.138254999, DELTA)
    assert to.units == "N"


def test_to_24():
    v = ansunits.Quantity(1.0, "ohm cm")
    to = v.to("ohm m")
    assert to.value == pytest.approx(0.01, DELTA)
    assert to.units == "ohm m"


def test_to_25():
    v = ansunits.Quantity(1.0, "erg")
    to = v.to("J")
    assert to.value == pytest.approx(1.0e-7, DELTA)
    assert to.units == "J"


def test_to_26():
    v = ansunits.Quantity(1.0, "BTU")
    to = v.to("J")
    assert to.value == pytest.approx(1055.056, DELTA)
    assert to.units == "J"


def test_to_27():
    v = ansunits.Quantity(1.0, "gal")
    to = v.to("m^3")
    assert to.value == pytest.approx(0.00378541, DELTA)
    assert to.units == "m^3"


def test_to_28():
    v = ansunits.Quantity(1.0, "l")
    to = v.to("m^3")
    assert to.value == pytest.approx(0.001, DELTA)
    assert to.units == "m^3"


def test_to_29():
    v = ansunits.Quantity(1.0, "BTU lb^-1 R^-1")
    to = v.to("J kg^-1 K^-1")
    assert to.value == pytest.approx(4186.8161854, DELTA)
    assert to.units == "J kg^-1 K^-1"


def test_to_30():
    v = ansunits.Quantity(1.0, "BTU lb^-1 F^-1")
    to = v.to("J kg^-1 K^-1")
    assert to.value == pytest.approx(4186.8161854, DELTA)
    assert to.units == "J kg^-1 K^-1"


def test_to_31():
    v = ansunits.Quantity(1.0, "gal^-1")
    to = v.to("m^-3")
    assert to.value == pytest.approx(264.172, DELTA)
    assert to.units == "m^-3"


def test_to_32():
    v = ansunits.Quantity(1.0, "BTU ft^-2")
    to = v.to("J m^-2")
    assert to.value == pytest.approx(11356.5713242, DELTA)
    assert to.units == "J m^-2"


def test_to_33():
    v = ansunits.Quantity(2.0, "radian")
    with pytest.raises(TypeError) as e:
        convert = v.to(0)


def test_temperature_to():
    t1 = ansunits.Quantity(273.15, "K")
    t1C = t1.to("C")
    assert t1C.type == "Temperature"
    assert t1C.value == 0.0
    assert t1C.units == "C"


def test_temperature_difference_to_with_explicit_delta():
    t1 = ansunits.Quantity(1.0, "K")
    t2 = ansunits.Quantity(2.0, "K")
    td1 = t2 - t1
    td1C = td1.to("delta_C")
    assert td1C.type == "Temperature Difference"
    assert td1C.value == 1.0
    assert td1C.units == "delta_C"
    td2 = t1 - t2
    td2C = td2.to("delta_C")
    assert td2C.type == "Temperature Difference"
    assert td2C.value == -1.0
    assert td2C.units == "delta_C"


def test_temperature_difference_to_with_implicit_delta():
    t1 = ansunits.Quantity(1.0, "K")
    t2 = ansunits.Quantity(2.0, "K")
    td1 = t2 - t1
    td1C = td1.to("C")
    assert td1C.type == "Temperature Difference"
    assert td1C.value == 1.0
    assert td1C.units == "delta_C"
    td2 = t1 - t2
    td2C = td2.to("C")
    assert td2C.type == "Temperature Difference"
    assert td2C.value == -1.0
    assert td2C.units == "delta_C"


def test_complex_temperature_difference_to():
    t1 = ansunits.Quantity(1.0, "K")
    t2 = ansunits.Quantity(2.0, "K")
    m = ansunits.Quantity(1.0, "kg")
    result = m * (t2 - t1)
    resultC1 = result.to("kg C")
    assert resultC1.type == "Composite"
    assert resultC1.value == 1.0
    assert resultC1.units == "kg C"
    resultC2 = result.to("kg delta_C")
    assert resultC2.type == "Composite"
    assert resultC2.value == 1.0
    assert resultC2.units == "kg delta_C"


def test_repr():
    v = ansunits.Quantity(1.0, "m")
    assert v.__repr__() == 'Quantity (1.0, "m")'


def test_math():
    deg = ansunits.Quantity(90, "degree")
    assert math.sin(deg) == 1.0

    rad = ansunits.Quantity(math.pi / 2, "radian")
    assert math.sin(rad) == 1.0

    root = ansunits.Quantity(100.0, "")
    assert math.sqrt(root) == 10.0


def test_subtraction():
    q1 = ansunits.Quantity(10.0, "m s^-1")
    q2 = ansunits.Quantity(5.0, "m s^-1")

    assert float(q1 - q2) == 5.0
    assert float(q2 - q1) == -5.0
    assert float(q1) - 2.0 == 8.0
    assert 2.0 - float(q1) == -8.0
    assert float(q1) - 3 == 7.0
    assert 3 - float(q1) == -7.0


def test_pow():
    q1 = ansunits.Quantity(10.0, "m s^-1")
    q2 = ansunits.Quantity(5.0, "m s^-1")

    q1_sq = q1**2
    assert q1_sq.units == "m^2 s^-2"

    assert float(q1) ** 2 == 100.0
    assert float(q2) ** 2 == 25.0


def test_neg():
    q0 = ansunits.Quantity(10.0, "m s^-1")
    q1 = -q0
    assert q1.value == -10.0


def test_neq():
    x = ansunits.Quantity(10.5, "cm")
    y = ansunits.Quantity(10.5, "m")
    z = ansunits.Quantity(10.5, "g")
    r = ansunits.Quantity(10.5, "")

    assert y != x
    assert x != y

    assert r != 0.5
    assert 0.5 != r


def test_eq_1():
    q1 = ansunits.Quantity(10.0, "m s^-1")
    q2 = ansunits.Quantity(5.0, "m s^-1")
    q3 = ansunits.Quantity(10.0, "m s^-1")
    q4 = ansunits.Quantity(10.0, "")

    assert q1 != q2
    assert q1 == q3
    assert float(q1) == 10.0
    assert q4 == 10.0


def test_eq_2():
    x = ansunits.Quantity(10.5, "cm")
    y = ansunits.Quantity(10.5, "m")
    z = ansunits.Quantity(10.5, "g")
    r = ansunits.Quantity(10.5, "")

    l = ansunits.Quantity(10.5, "cm")
    m = ansunits.Quantity(10.5, "m")
    n = ansunits.Quantity(10.5, "")

    assert x == l
    assert y == m
    assert r == n

    with pytest.raises(ansunits.QuantityError) as e_info:
        assert z == x
        assert y == x
        assert r == 0.5
        assert 5.0 == x


def test_rdiv():
    q1 = ansunits.Quantity(10.0, "m s^-1")
    q2 = ansunits.Quantity(5.0, "m s^-1")

    assert float(q1) / float(q2) == 2.0
    assert float(q2) / float(q1) == 0.5
    assert float(q1) / 2 == 5.0
    assert 2.0 / float(q1) == 0.2


def test_power():
    qt = ansunits.Quantity(5.0, "m^0")
    qtm = qt * 2

    assert qtm.value == 10.0
    assert qtm.units == ""


def test_ge():
    x = ansunits.Quantity(10.5, "cm")
    y = ansunits.Quantity(10.5, "m")
    z = ansunits.Quantity(10.5, "g")
    r = ansunits.Quantity(10.5, "")

    assert y >= x
    assert 15.7 >= r
    assert r >= 7.8

    with pytest.raises(ansunits.QuantityError) as e_info:
        assert x >= z
        assert x >= y
        assert 5.0 >= r
        assert x >= 5.0


def test_gt():
    x = ansunits.Quantity(10.5, "cm")
    y = ansunits.Quantity(10.5, "m")
    z = ansunits.Quantity(10.5, "g")
    r = ansunits.Quantity(10.5, "")

    assert y > x
    assert 15.7 > r
    assert r > 7.8

    with pytest.raises(ansunits.QuantityError) as e_info:
        assert x > z
        assert x > y
        assert 5.0 > r
        assert x > 5.0


def test_lt():
    x = ansunits.Quantity(10.5, "cm")
    y = ansunits.Quantity(10.5, "m")
    z = ansunits.Quantity(10.5, "g")
    r = ansunits.Quantity(10.5, "")

    assert x < y
    assert r < 15.7
    assert 7.8 < r

    with pytest.raises(ansunits.QuantityError) as e_info:
        assert z < x
        assert y < x
        assert r < 0.5
        assert 5.0 < x


def test_le():
    x = ansunits.Quantity(10.5, "cm")
    y = ansunits.Quantity(10.5, "m")
    z = ansunits.Quantity(10.5, "g")
    r = ansunits.Quantity(10.5, "")

    assert x <= y
    assert r <= 15.7
    assert 7.8 <= r

    with pytest.raises(ansunits.QuantityError) as e_info:
        assert z <= x
        assert y <= x
        assert r <= 0.5
        assert 5.0 <= x


def test_temp_1():
    k = ansunits.Quantity(-40, "K")

    kc = k.to("C")
    assert kc.value == -313.15
    assert kc.units == "C"

    kc = k.to("R")
    assert kc.value == pytest.approx(-72.0, DELTA)
    assert kc.units == "R"

    kc = k.to("F")
    assert kc.value == pytest.approx(-531.67, DELTA)
    assert kc.units == "F"


def test_temp_2():
    mk = ansunits.Quantity(-40000.0, "mK")
    uc = mk.to("uC^1")
    assert uc.value == -40000000.0


def test_temp_3():
    k = ansunits.Quantity(1.0, "K")

    f = k.to("F")
    r = k.to("R")
    c = k.to("C")

    assert f.value == pytest.approx(-457.87, DELTA)
    assert r.value == pytest.approx(1.8, DELTA)
    assert c.value == pytest.approx(-272.15, DELTA)


def test_temp_4():
    c = ansunits.Quantity(1.0, "C")

    f = c.to("F")
    r = c.to("R")
    k = c.to("K")

    assert f.value == pytest.approx(33.80, DELTA)
    assert r.value == pytest.approx(493.469, DELTA)
    assert k.value == 274.15


def test_temp_5():
    r = ansunits.Quantity(1.0, "R")

    f = r.to("F")
    c = r.to("C")
    k = r.to("K")

    assert f.value == pytest.approx(-458.6699, DELTA)
    assert c.value == pytest.approx(-272.5944, DELTA)
    assert k.value == pytest.approx(0.555556, DELTA)


def test_temp_6():
    f = ansunits.Quantity(1.0, "F")

    c = f.to("C")
    r = f.to("R")
    k = f.to("K")

    assert c.value == pytest.approx(-17.2222, DELTA)
    assert r.value == pytest.approx(460.670, DELTA)
    assert k.value == pytest.approx(255.927, DELTA)


def test_temp_7():
    hc = ansunits.Quantity(1.0, "J g^-1 K^-1")

    hcto1 = hc.to("kJ kg^-1 K^-1")

    assert hcto1.value == pytest.approx(1.0, DELTA)
    assert hcto1.units == "kJ kg^-1 K^-1"

    hcto2 = hc.to("J kg^-1 C^-1")

    assert hcto2.value == pytest.approx(1000.0, DELTA)
    assert hcto2.units == "J kg^-1 C^-1"

    hcto3 = hc.to("kJ kg^-1 C^-1")

    assert hcto3.value == pytest.approx(1.0, DELTA)
    assert hcto3.units == "kJ kg^-1 C^-1"

    hcto4 = hc.to("cal g^-1 C^-1")

    assert hcto4.value == pytest.approx(0.2390057, DELTA)
    assert hcto4.units == "cal g^-1 C^-1"

    hcto5 = hc.to("cal kg^-1 C^-1")

    assert hcto5.value == pytest.approx(239.0057, DELTA)
    assert hcto5.units == "cal kg^-1 C^-1"

    hcto6 = hc.to("kcal kg^-1 C^-1")

    assert hcto6.value == pytest.approx(0.2390057, DELTA)
    assert hcto6.units == "kcal kg^-1 C^-1"

    hcto7 = hc.to("BTU lb^-1 F^-1")

    assert hcto7.value == pytest.approx(0.238845, DELTA)
    assert hcto7.units == "BTU lb^-1 F^-1"


def test_temp_8():
    temp_var = ansunits.Quantity(1.0, "kg m^-3 s^-1 K^2")

    temp_varto1 = temp_var.to("g cm^-3 s^-1 K^2")

    assert temp_varto1.value == pytest.approx(0.001, DELTA)
    assert temp_varto1.units == "g cm^-3 s^-1 K^2"

    temp_varto2 = temp_var.to("kg mm^-3 s^-1 K^2")

    assert temp_varto2.value == pytest.approx(1e-09, DELTA)
    assert temp_varto2.units == "kg mm^-3 s^-1 K^2"

    temp_varto3 = temp_var.to("kg um^-3 s^-1 K^2")

    assert temp_varto3.value == pytest.approx(9.999999999999999e-19, DELTA)
    assert temp_varto3.units == "kg um^-3 s^-1 K^2"

    temp_varto4 = temp_var.to("mg mm^-3 ms^-1 K^2")

    assert temp_varto4.value == pytest.approx(1.0000000000000002e-06, DELTA)
    assert temp_varto4.units == "mg mm^-3 ms^-1 K^2"

    temp_varto5 = temp_var.to("g cm^-3 us^-1 K^2")

    assert temp_varto5.value == pytest.approx(1e-09, DELTA)
    assert temp_varto5.units == "g cm^-3 us^-1 K^2"

    temp_varto6 = temp_var.to("pg um^-3 ms^-1 K^2")

    assert temp_varto6.value == pytest.approx(9.999999999999997e-07, DELTA)
    assert temp_varto6.units == "pg um^-3 ms^-1 K^2"


def test_temp_inverse_1():
    c = ansunits.Quantity(2.0, "C")
    assert float(c) == 275.15

    c_inverse = ansunits.Quantity(2.0, "C^-1")
    assert float(c_inverse) == 2.0


def test_temp_inverse_2():
    f = ansunits.Quantity(2.0, "F")
    assert float(f) == pytest.approx(256.483311, DELTA)

    f_inverse = ansunits.Quantity(2.0, "F^-1")
    assert float(f_inverse) == pytest.approx(3.5999999999999996, DELTA)


def test_temp_type():
    c0 = ansunits.Quantity(1.0, "C")
    assert c0.type == "Temperature"

<<<<<<< HEAD
    c1 = pyunits.Quantity(1.0, "J kg^-1 C^-1")
    assert c1.type == "Composite"

    c2 = pyunits.Quantity(1.0, "kg m^-3 s^-1 K^2")
    assert c2.type == "Composite"
=======
    c1 = ansunits.Quantity(1.0, "J kg^-1 C^-1")
    assert c1.type == "Temperature Difference"

    c2 = ansunits.Quantity(1.0, "kg m^-3 s^-1 K^2")
    assert c2.type == "Temperature Difference"
>>>>>>> 8013ffe7

    c4 = ansunits.Quantity(1.0, "F")
    assert c4.type == "Temperature"

<<<<<<< HEAD
    c6 = pyunits.Quantity(1.0, "F^1")
    assert c6.type == "Composite"

    c7 = pyunits.Quantity(1.0, "F^-1")
    assert c7.type == "Composite"

    c8 = pyunits.Quantity(1.0, "F^2")
    assert c8.type == "Composite"
=======
    c6 = ansunits.Quantity(1.0, "F^1")
    assert c6.type == "Temperature Difference"

    c7 = ansunits.Quantity(1.0, "F^-1")
    assert c7.type == "Temperature Difference"

    c8 = ansunits.Quantity(1.0, "F^2")
    assert c8.type == "Temperature Difference"
>>>>>>> 8013ffe7


def test_temp_difference():
    td1 = ansunits.Quantity(150.0, "delta_C")
    assert td1.type == "Temperature Difference"

    td2 = ansunits.Quantity(100.0, "delta_C")
    assert td2.type == "Temperature Difference"

    td = td1 - td2
    assert td.type == "Temperature Difference"

    td_m = td * 2
    assert td_m.units == "delta_K"
    assert td_m.type == "Temperature Difference"

    t1 = ansunits.Quantity(150.0, "C")
    assert t1.type == "Temperature"

    t2 = ansunits.Quantity(100.0, "C")
    assert t2.type == "Temperature"

    td = t1 - t2
    assert td.type == "Temperature Difference"

    td2 = t2 - t1
    assert td2.type == "Temperature Difference"

    tc1 = ansunits.Quantity(100.0, "C")
    td1 = ansunits.Quantity(50.0, "C^-1")

    with pytest.raises(ValueError) as e:
        t = tc1 + td1


def test_temp_diff_combined_multiply():
    k = ansunits.Quantity(1.38e-23, "J K^-1")
    t = ansunits.Quantity(4.0, "K")
    e = k * t
    assert e.value == 5.52e-23
    assert e.units == "kg m^2 s^-2"


def test_temp_diff_combined_multiply_2():
    q1 = ansunits.Quantity(2.0, "J K^-2")
    q2 = ansunits.Quantity(4.0, "K")
    res = q1 * q2
    assert res.value == 8.0
    assert res.units == "kg m^2 s^-2 K^-1"


def test_temp_diff_combined_inverse():
    t = ansunits.Quantity(4.0, "K")
    inv_t = 2.0 / t
    assert inv_t.value == 0.5
    assert inv_t.units == "K^-1"


def test_temp_diff_combined_divide():
    t = ansunits.Quantity(4.0, "K")
    t_div = t / 2.0
    assert t_div.value == 2.0
    assert t_div.units == "K"


def test_core_temp():
    t1 = ansunits.Quantity(1.0, "K")
    assert float(t1) == 1.0
    assert t1.type == "Temperature"

    t2 = ansunits.Quantity(2.0, "K")
    assert float(t2) == 2.0
    assert t2.type == "Temperature"

    dt1 = t2 - t1
    assert float(dt1) == 1.0
    assert dt1.type == "Temperature Difference"

    t3 = ansunits.Quantity(1.0, "C")
    assert float(t3) == 274.15
    assert t3.type == "Temperature"

    t4 = ansunits.Quantity(2.0, "C")
    assert float(t4) == 275.15
    assert t4.type == "Temperature"

    dt2 = t4 - t3
    assert float(dt2) == 1.0
    assert dt2.type == "Temperature Difference"

    invt1 = ansunits.Quantity(1.0, "K^-1")
    assert float(invt1) == 1.0
    assert invt1.type == "Composite"

    dt3 = 1.0 / invt1
    assert float(dt3) == 1.0
    assert dt1.type == dt2.type

    invt2 = ansunits.Quantity(1.0, "C^-1")
    assert float(invt2) == 1.0
    assert invt2.type == "Composite"

    dt4 = 1.0 / invt2
    assert float(dt4) == 1.0
    assert dt4.type == "Temperature"


def test_temp_addition():
    t1 = ansunits.Quantity(150.0, "C")
    t2 = ansunits.Quantity(50.0, "C")

    td = t1 - t2
    assert td.type == "Temperature Difference"
    assert float(td) == 100.0
    assert td.units == "delta_K"

    kd = ansunits.Quantity(50.0, "delta_C")
    k = ansunits.Quantity(50.0, "K")

    t = k + kd
    assert float(t) == 100.0
    assert t.type == "Temperature Difference"


def test_unit_from_dimensions_1():
    p = ansunits.Quantity(
        10.5, dimensions=[1.0, -1.0, -2.0, 0.0, 0.0, 0.0, 0.0, 0.0, 0.0]
    )
    assert p.units == "kg m^-1 s^-2"


def test_unit_from_dimensions_2():
    l = ansunits.Quantity(
        10.5, dimensions=[0.0, 1.0, 0.0, 0.0, 0.0, 0.0, 0.0, 0.0, 0.0]
    )
    assert l.units == "m"


def test_unit_from_dimensions_3():
    x = ansunits.Quantity(
        10.5, dimensions=[0.0, 0.0, 0.0, 0.0, 0.0, 0.0, 0.0, 0.0, 0.0]
    )
    assert x.units == ""


def test_unit_from_dimensions_4():
    test = ansunits.Quantity(10.5, dimensions=[0, 1, -1])
    assert test.units == "m s^-1"
    assert test.dimensions == [0.0, 1.0, -1.0, 0.0, 0.0, 0.0, 0.0, 0.0, 0.0]


def test_unit_from_dimensions_5():
    test = ansunits.Quantity(10.5, dimensions=[0, 1.0, -2.0])
    assert test.units == "m s^-2"
    assert test.dimensions == [0.0, 1.0, -2.0, 0.0, 0.0, 0.0, 0.0, 0.0, 0.0]


def test_quantity_map_1():
    quantity_map_from_settings_API = {
        "Mass": 1,
        "Velocity": 2.5,
        "Current": 3,
        "Light": 1,
        "Epsilon Flux Coefficient": 2,
    }

    api_test = ansunits.Quantity(10.5, quantity_map=quantity_map_from_settings_API)
    assert api_test.value == 10.5
    assert api_test.units == "kg^3 m^-1.5 s^-6.5 A^3 cd"


def test_quantity_map_2():
    quantity_map_from_settings_API = {
        "Mass": 1,
        "Velocity": 2.5,
        "Current": 3,
        "Light": 2,
        "Epsilon Flux Coefficient": 2,
    }

    with pytest.raises(ValueError):
        api_test = ansunits.Quantity(
            10.5, units="kg m s^-1", quantity_map=quantity_map_from_settings_API
        )


def test_quantity_map_3():
    quantity_map_from_settings_API = {
        "Temperature": 1,
        "Pressure": 1,
        "Volume": 1,
    }

    api_test = ansunits.Quantity(10.5, quantity_map=quantity_map_from_settings_API)
    assert api_test.value == 10.5
    assert api_test.units == "K Pa m^3"


def testing_dimensions():
    print(f"{'*' * 25} {testing_dimensions.__name__} {'*' * 25}")

    def dim_test(units, dim_list):
        qt = ansunits.Quantity(10, units)
        print(f"{units} : {qt.dimensions}")
        assert qt.dimensions == dim_list

    dim_test("m", [0.0, 1.0, 0.0, 0.0, 0.0, 0.0, 0.0, 0.0, 0.0])
    dim_test("m s^-1", [0.0, 1.0, -1.0, 0.0, 0.0, 0.0, 0.0, 0.0, 0.0])
    dim_test("kg m s^-2 m^-2", [1.0, -1.0, -2.0, 0.0, 0.0, 0.0, 0.0, 0.0, 0.0])
    dim_test("Pa", [1.0, -1.0, -2.0, 0.0, 0.0, 0.0, 0.0, 0.0, 0.0])
    dim_test("kPa", [1.0, -1.0, -2.0, 0.0, 0.0, 0.0, 0.0, 0.0, 0.0])
    dim_test("Pa^2", [2.0, -2.0, -4.0, 0.0, 0.0, 0.0, 0.0, 0.0, 0.0])
    dim_test("daPa", [1.0, -1.0, -2.0, 0.0, 0.0, 0.0, 0.0, 0.0, 0.0])
    dim_test("MPa", [1.0, -1.0, -2.0, 0.0, 0.0, 0.0, 0.0, 0.0, 0.0])
    dim_test("kPa^2", [2.0, -2.0, -4.0, 0.0, 0.0, 0.0, 0.0, 0.0, 0.0])
    dim_test("slug in^-1 s^-1", [1.0, -1.0, -1.0, 0.0, 0.0, 0.0, 0.0, 0.0, 0.0])
    dim_test("radian", [0.0, 0.0, 0.0, 0.0, 1.0, 0.0, 0.0, 0.0, 0.0])
    dim_test("ohm", [1.0, 2.0, -3.0, 0.0, 0.0, 0.0, 0.0, -2.0, 0.0])
    dim_test("lb cm s^-2", [1.0, 1.0, -2.0, 0.0, 0.0, 0.0, 0.0, 0.0, 0.0])
    print("-" * 75)


def testing_multipliers():
    print(f"{'*' * 25} {testing_multipliers.__name__} {'*' * 25}")

    def from_to(from_str, to_str):
        qt = ansunits.Quantity(1, from_str)
        to = qt.to(to_str)
        print(f"from {qt} -> to {to}")

    from_to("mm", "cm")
    from_to("m", "ft")
    from_to("dm^3", "m^3")
    from_to("m s^-1", "cm s^-1")
    from_to("N", "dyne")
    from_to("m^2", "in^2")
    from_to("degree s^-1", "radian s^-1")
    from_to("radian s^-1", "degree s^-1")
    from_to("Pa", "lb m s^-2 ft^-2")
    from_to("lb m s^-2 ft^-2", "Pa")

    from_to("J kg^-1 K^-1", "J kg^-1 C^-1")
    from_to("J kg^-1 K^-1", "J kg^-1 R^-1")
    from_to("J kg^-1 K^-1", "J kg^-1 F^-1")

    from_to("K", "C")
    from_to("K", "R")
    from_to("K", "F")

    print("-" * 75)


def testing_arithmetic_operators():
    print(f"{'*' * 25} {testing_arithmetic_operators.__name__} {'*' * 25}")

    qt1 = ansunits.Quantity(10, "m s^-1")
    qt2 = ansunits.Quantity(5, "m s^-1")

    qt3 = qt1 * qt2

    print(f"{qt1} * {qt2} =  {qt3}")
    assert qt3.value == 50
    assert qt3.units == "m^2 s^-2"

    result = qt1 * 2
    print(f"{qt1} * {2} =  {result}")
    assert result.value == 20
    assert result.units == "m s^-1"

    result1 = 2 * qt1
    print(f"{2} * {qt1} =  {result1}")
    assert result1.value == 20
    assert result1.units == "m s^-1"

    q3 = qt1 / qt2

    print(f"{qt1} / {qt2} =  {q3}")
    assert q3.value == 2
    assert q3.units == ""

    result3 = qt1 / 2
    print(f"{qt1} / {2} =  {qt1 / 2}")
    assert result3.value == 5
    assert result3.units == "m s^-1"

    qa3 = qt1 + qt2

    print(f"{qt1} + {qt2} =  {qa3}")
    assert qa3.value == 15
    assert qa3.units == "m s^-1"

    with pytest.raises(ansunits.QuantityError) as e:
        result5 = qt1 + 2
        print(f"{qt1} + {2} =  {result5}")

    with pytest.raises(ansunits.QuantityError) as e:
        result6 = 2 + qt1
        print(f"{2} + {qt1} =  {result6}")

    qs3 = qt1 - qt2

    print(f"{qt1} - {qt2} =  {qs3}")
    assert qs3.value == 5
    assert qs3.units == "m s^-1"

    with pytest.raises(ansunits.QuantityError) as e:
        result7 = qt1 - 2
        print(f"{qt1} - {2} =  {result7}")

    with pytest.raises(ansunits.QuantityError) as e:
        result8 = 2 - qt1
        print(f"{2} - {qt1} =  {result8}")


def test_errors():
    with pytest.raises(ansunits.QuantityError):
        e1 = ansunits.Quantity(
            value=10, units="farad", dimensions=[0, 1], quantity_map={"Velocity": 3}
        )


def test_error_messages():
    e1 = ansunits.QuantityError.EXCESSIVE_PARAMETERS()
    assert (
        e1.__str__()
        == "Quantity only accepts one of the following parameters: \
            (units) or (quantity_map) or (dimensions)."
    )

    e2 = ansunits.QuantityError.INCOMPATIBLE_DIMENSIONS("mm", "K")
    assert e2.__str__() == "`mm` and `K` have incompatible dimensions."

    e3 = ansunits.QuantityError.INCOMPATIBLE_VALUE("radian")
    assert e3.__str__() == "`radian` is incompatible with the current quantity object."


def test_instantiate_quantity_with_unrecognized_units_causes_exception():
<<<<<<< HEAD
    with pytest.raises(pyunits.QuantityError):
        pyunits.Quantity(value=10, units="piggies")
    with pytest.raises(pyunits.QuantityError):
        pyunits.Quantity(value=10, units="piggies s^-1")
    with pytest.raises(pyunits.QuantityError):
        pyunits.Quantity(value=10, units="piggies^2 m^-3")


def test_returns_correct_units():
    kb = pyunits.Quantity(1.382e-23, "J K^-1")
    t = pyunits.Quantity(2.0, "K")
    e = kb * t
    assert e.units == "kg m^2 s^-2"
    assert e.value == 2.764e-23
=======
    with pytest.raises(UtilError):
        ansunits.Quantity(value=10, units="piggies")
    with pytest.raises(UtilError):
        ansunits.Quantity(value=10, units="piggies s^-1")
    with pytest.raises(UtilError):
        ansunits.Quantity(value=10, units="piggies^2 m^-3")
>>>>>>> 8013ffe7
<|MERGE_RESOLUTION|>--- conflicted
+++ resolved
@@ -678,33 +678,15 @@
     c0 = ansunits.Quantity(1.0, "C")
     assert c0.type == "Temperature"
 
-<<<<<<< HEAD
-    c1 = pyunits.Quantity(1.0, "J kg^-1 C^-1")
-    assert c1.type == "Composite"
-
-    c2 = pyunits.Quantity(1.0, "kg m^-3 s^-1 K^2")
-    assert c2.type == "Composite"
-=======
     c1 = ansunits.Quantity(1.0, "J kg^-1 C^-1")
     assert c1.type == "Temperature Difference"
 
     c2 = ansunits.Quantity(1.0, "kg m^-3 s^-1 K^2")
     assert c2.type == "Temperature Difference"
->>>>>>> 8013ffe7
 
     c4 = ansunits.Quantity(1.0, "F")
     assert c4.type == "Temperature"
 
-<<<<<<< HEAD
-    c6 = pyunits.Quantity(1.0, "F^1")
-    assert c6.type == "Composite"
-
-    c7 = pyunits.Quantity(1.0, "F^-1")
-    assert c7.type == "Composite"
-
-    c8 = pyunits.Quantity(1.0, "F^2")
-    assert c8.type == "Composite"
-=======
     c6 = ansunits.Quantity(1.0, "F^1")
     assert c6.type == "Temperature Difference"
 
@@ -713,7 +695,6 @@
 
     c8 = ansunits.Quantity(1.0, "F^2")
     assert c8.type == "Temperature Difference"
->>>>>>> 8013ffe7
 
 
 def test_temp_difference():
@@ -1051,26 +1032,9 @@
 
 
 def test_instantiate_quantity_with_unrecognized_units_causes_exception():
-<<<<<<< HEAD
-    with pytest.raises(pyunits.QuantityError):
-        pyunits.Quantity(value=10, units="piggies")
-    with pytest.raises(pyunits.QuantityError):
-        pyunits.Quantity(value=10, units="piggies s^-1")
-    with pytest.raises(pyunits.QuantityError):
-        pyunits.Quantity(value=10, units="piggies^2 m^-3")
-
-
-def test_returns_correct_units():
-    kb = pyunits.Quantity(1.382e-23, "J K^-1")
-    t = pyunits.Quantity(2.0, "K")
-    e = kb * t
-    assert e.units == "kg m^2 s^-2"
-    assert e.value == 2.764e-23
-=======
     with pytest.raises(UtilError):
         ansunits.Quantity(value=10, units="piggies")
     with pytest.raises(UtilError):
         ansunits.Quantity(value=10, units="piggies s^-1")
     with pytest.raises(UtilError):
-        ansunits.Quantity(value=10, units="piggies^2 m^-3")
->>>>>>> 8013ffe7
+        ansunits.Quantity(value=10, units="piggies^2 m^-3")