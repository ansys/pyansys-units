import pytest

import ansys.units as ansunits


def test_dimensions():
    dims = ansunits.BaseDimensions
    d1 = ansunits.Dimensions(dimensions={})
    assert {k: v for k, v in d1} == {}

    d2 = ansunits.Dimensions(dimensions={dims.MASS: 1.0, dims.LENGTH: -2.0})
    assert {k: v for k, v in d2} == {dims.MASS: 1.0, dims.LENGTH: -2.0}

    d3 = ansunits.Dimensions(
        dimensions={
            dims.MASS: 1.0,
            dims.LENGTH: -1.0,
            dims.TIME: -2.0,
        }
    )
    assert {k: v for k, v in d3} == {dims.MASS: 1.0, dims.LENGTH: -1.0, dims.TIME: -2.0}


<<<<<<< HEAD
def test_copy():
    dims = ansunits.BaseDimensions
    d1 = ansunits.Dimensions(dimensions_container={dims.MASS: 1.0, dims.LENGTH: -2.0})
    d2 = ansunits.Dimensions(copy_from=d1)
    d3 = ansunits.Dimensions(
        dimensions_container={dims.LENGTH: -1.0, dims.TIME: -2.0}, copy_from=d1
    )

    assert d1 == d2
    assert d3.dimensions == {dims.MASS: 1.0, dims.LENGTH: -1.0, dims.TIME: -2.0}


def test_str_():
=======
def test_to_string():
>>>>>>> d6293b92
    dims = ansunits.BaseDimensions
    d1 = ansunits.Dimensions(dimensions={dims.CURRENT: 1})
    assert str(d1) == "{'CURRENT': 1}"
    assert str(d1) == repr(d1)

    d2 = ansunits.Dimensions()
    assert repr(d2) == ""
    assert str(d2) == repr(d2)


def test_add():
    temp = ansunits.Dimensions(dimensions={ansunits.BaseDimensions.TEMPERATURE: 1.0})
    delta_temp = ansunits.Dimensions(
        dimensions={ansunits.BaseDimensions.TEMPERATURE_DIFFERENCE: 1.0}
    )
    not_temp = ansunits.Dimensions(dimensions={ansunits.BaseDimensions.MASS: 1.0})

    assert temp + delta_temp == temp
    assert temp + temp == None
    assert temp + not_temp == None


def test_sub():
    temp = ansunits.Dimensions(dimensions={ansunits.BaseDimensions.TEMPERATURE: 1.0})
    delta_temp = ansunits.Dimensions(
        dimensions={ansunits.BaseDimensions.TEMPERATURE_DIFFERENCE: 1.0}
    )
    not_temp = ansunits.Dimensions(dimensions={ansunits.BaseDimensions.MASS: 1.0})

    assert temp - temp == delta_temp
    assert temp - delta_temp == temp
    assert delta_temp - delta_temp == None
    assert temp - not_temp == None


def test_mul():
    dims = ansunits.BaseDimensions
    d1 = ansunits.Dimensions(dimensions={dims.CURRENT: 1})
    d2 = ansunits.Dimensions(dimensions={dims.LENGTH: 1, dims.TIME: -3})
    d3 = d1 * d2
    d4 = d2 * d2
    assert {k: v for k, v in d3} == {dims.LENGTH: 1, dims.TIME: -3, dims.CURRENT: 1}
    assert {k: v for k, v in d4} == {dims.LENGTH: 2, dims.TIME: -6}


def test_truediv():
    dims = ansunits.BaseDimensions
    d1 = ansunits.Dimensions(dimensions={dims.CURRENT: 1})
    d2 = ansunits.Dimensions(dimensions={dims.MASS: 1, dims.CURRENT: 1})

    d3 = d1 / d2
    assert {k: v for k, v in d3} == {dims.MASS: -1}


def test_pow():
    dims = ansunits.BaseDimensions
    d1 = ansunits.Dimensions(dimensions={dims.MASS: 1, dims.CURRENT: 2})
    d2 = d1**-2
    assert {k: v for k, v in d2} == {dims.MASS: -2, dims.CURRENT: -4}


def test_eq():
    dims = ansunits.BaseDimensions
    d1 = ansunits.Dimensions(dimensions={dims.LENGTH: 1, dims.TIME: -3})
    d2 = ansunits.Dimensions(dimensions={dims.LENGTH: 1, dims.TIME: -3})
    assert d1 == d2
    d1 = ansunits.Dimensions(dimensions={dims.LENGTH: 1, dims.TEMPERATURE: 1})
    d2 = ansunits.Dimensions(
        dimensions={dims.LENGTH: 1, dims.TEMPERATURE_DIFFERENCE: 1}
    )

    assert d1 != d2


def test_ne():
    dims = ansunits.BaseDimensions
    d1 = ansunits.Dimensions(dimensions={dims.LENGTH: 1, dims.TIME: -3})
    d2 = ansunits.Dimensions(dimensions={dims.MASS: 1, dims.CURRENT: -3})
    assert d1 != d2


def test_dimensional():
    dims = ansunits.BaseDimensions
    d1 = ansunits.Dimensions(dimensions={dims.LENGTH: 1, dims.TIME: -3})
    d2 = ansunits.Dimensions()

    assert bool(d1) == True
    assert bool(d2) == False


def test_comparison_operations():
    dims = ansunits.BaseDimensions
    d1 = ansunits.Dimensions(dimensions={dims.LENGTH: 1, dims.TIME: -3})
    d2 = ansunits.Dimensions(dimensions={dims.LENGTH: 1})

    assert (d1 > d1) == None
    assert (d1 >= d1) == None
    assert (d1 < d1) == None
    assert (d1 <= d1) == None

    with pytest.raises(ansunits.DimensionsError):
        d1 > d2
    with pytest.raises(ansunits.DimensionsError):
        d1 >= d2
    with pytest.raises(ansunits.DimensionsError):
        d1 < d2
    with pytest.raises(ansunits.DimensionsError):
        d1 <= d2


def test_base_dimensions():
    dims = ansunits.BaseDimensions
    d1 = ansunits.Dimensions(dimensions={dims.LENGTH: 2})
    d2 = ansunits.Dimensions(dimensions={dims.MASS: 1, dims.CURRENT: 1})


def test_errors():
    dims = ansunits.BaseDimensions
    d1 = ansunits.Dimensions(dimensions={dims.LENGTH: 2})
    d2 = ansunits.Dimensions(dimensions={dims.MASS: 1, dims.CURRENT: 1})

    with pytest.raises(ansunits.DimensionsError) as e_info:
        d3 = ansunits.Dimensions(dimensions={dims.MASS: 1, 11: 1})


def test_error_messages():
    dims = ansunits.BaseDimensions
    d1 = ansunits.Dimensions(dimensions={dims.LENGTH: 2})
    e1 = ansunits.DimensionsError.INCORRECT_DIMENSIONS()
    assert str(e1) == f"The `dimensions` key must be a 'BaseDimensions' object"<|MERGE_RESOLUTION|>--- conflicted
+++ resolved
@@ -21,7 +21,6 @@
     assert {k: v for k, v in d3} == {dims.MASS: 1.0, dims.LENGTH: -1.0, dims.TIME: -2.0}
 
 
-<<<<<<< HEAD
 def test_copy():
     dims = ansunits.BaseDimensions
     d1 = ansunits.Dimensions(dimensions_container={dims.MASS: 1.0, dims.LENGTH: -2.0})
@@ -34,10 +33,7 @@
     assert d3.dimensions == {dims.MASS: 1.0, dims.LENGTH: -1.0, dims.TIME: -2.0}
 
 
-def test_str_():
-=======
 def test_to_string():
->>>>>>> d6293b92
     dims = ansunits.BaseDimensions
     d1 = ansunits.Dimensions(dimensions={dims.CURRENT: 1})
     assert str(d1) == "{'CURRENT': 1}"
