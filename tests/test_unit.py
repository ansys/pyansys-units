import pytest

import ansys.units as ansunits


def test_fundamental_units():
    kg = ansunits.Unit("kg")
    assert kg.name == "kg"
    assert kg._type == "Mass"
    assert kg._factor == 1
    assert kg._offset == 0


def test_derived_units():
    N = ansunits.Unit("N")
    assert N.name == "N"
    assert N._composition == "kg m s^-2"
    assert N._factor == 1


def test_unitless():
    unit = ansunits.Unit()
    assert unit.name == ""

    assert unit.dimensions == ansunits.Dimensions()


def test_string_rep():
    C = ansunits.Unit("C")
    C_string = """_name: C
_dimensions: {'TEMPERATURE': 1.0}
_type: Temperature
_factor: 1
_offset: 273.15
"""
    assert str(C) == C_string


def test_unit_multiply_by_value():
    C = ansunits.Unit("C")
    seven_C = 7 * C
    assert seven_C.value == 7
    assert seven_C.units == "C"


def test_reverse_multiply():
    ur = ansunits.UnitRegistry()
    new_unit = ur.K * ur.kg * ur.J
    assert new_unit.name == "K kg^2 m^2 s^-2"


def test_unit_div():
    K = ansunits.Unit("K")
    kg = ansunits.Unit("kg")
    kg_K = kg / K
    assert kg_K.name == "kg K^-1"


def test_unit_pow():
    kg_K = ansunits.Unit("kg K")
    kg_K_sq = kg_K**2
    assert kg_K_sq.name == "kg^2 K^2"


def test_unit_sys_list():
<<<<<<< HEAD
    dims = ansunits.BaseDimensions
=======
    dim1 = ansunits.BaseDimensions.MASS
>>>>>>> 065d5e30
    slug = ansunits.Unit(
        dimensions=ansunits.Dimensions({dims.mass: 1}),
        unit_sys=ansunits.UnitSystem(
            name="sys",
            base_units=[
                "slug",
                "ft",
                "s",
                "R",
                "delta_R",
                "radian",
                "slugmol",
                "cd",
                "A",
                "sr",
            ],
        ),
    )
    assert slug.name == "slug"
    assert slug.dimensions == ansunits.Dimensions({dims.mass: 1})


def test_excessive_parameters():
    dims = ansunits.BaseDimensions
    with pytest.raises(ansunits.UnitError):
<<<<<<< HEAD
        C = ansunits.Unit("kg", dimensions=ansunits.Dimensions({dims.mass: 1}))
=======
        C = ansunits.Unit("kg", dimensions=ansunits.Dimensions({dims.LENGTH: 1}))
>>>>>>> 065d5e30
<|MERGE_RESOLUTION|>--- conflicted
+++ resolved
@@ -63,11 +63,7 @@
 
 
 def test_unit_sys_list():
-<<<<<<< HEAD
-    dims = ansunits.BaseDimensions
-=======
     dim1 = ansunits.BaseDimensions.MASS
->>>>>>> 065d5e30
     slug = ansunits.Unit(
         dimensions=ansunits.Dimensions({dims.mass: 1}),
         unit_sys=ansunits.UnitSystem(
@@ -93,8 +89,4 @@
 def test_excessive_parameters():
     dims = ansunits.BaseDimensions
     with pytest.raises(ansunits.UnitError):
-<<<<<<< HEAD
-        C = ansunits.Unit("kg", dimensions=ansunits.Dimensions({dims.mass: 1}))
-=======
-        C = ansunits.Unit("kg", dimensions=ansunits.Dimensions({dims.LENGTH: 1}))
->>>>>>> 065d5e30
+        C = ansunits.Unit("kg", dimensions=ansunits.Dimensions({dims.LENGTH: 1}))