--- conflicted
+++ resolved
@@ -112,22 +112,13 @@
 
 
 def test_add():
-<<<<<<< HEAD
-    C = ansunits.Unit("C")
-    delta_C = ansunits.Unit("delta_C")
-    kg = ansunits.Unit("kg")
+    C = Unit("C")
+    delta_C = Unit("delta_C")
+    kg = Unit("kg")
     temp_C, delta_temp = C + delta_C
 
-    assert delta_temp == ansunits.Unit("delta_C")
-    assert temp_C == ansunits.Unit("C")
-=======
-    C = Unit("C")
-    delta_C = Unit("delta_C")
-    kg = Unit("kg")
-    temp_C = C + delta_C
-
+    assert delta_temp == Unit("delta_C")
     assert temp_C == Unit("C")
->>>>>>> 93cc4227
     assert kg + kg == None
 
     with pytest.raises(IncorrectTemperatureUnits):
@@ -163,20 +154,12 @@
 
 
 def test_sub():
-<<<<<<< HEAD
-    C = ansunits.Unit("C")
-    kg = ansunits.Unit("kg")
+    C = Unit("C")
+    kg = Unit("kg")
     delta_C, C = C - C
 
-    assert C == ansunits.Unit("C")
-    assert delta_C == ansunits.Unit("delta_C")
-=======
-    C = Unit("C")
-    kg = Unit("kg")
-    delta_C = C - C
-
+    assert C == Unit("C")
     assert delta_C == Unit("delta_C")
->>>>>>> 93cc4227
     assert kg - kg == None
 
     with pytest.raises(IncorrectUnits):
