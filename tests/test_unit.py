--- conflicted
+++ resolved
@@ -143,16 +143,11 @@
 
 
 def test_incorrect_unit_with_multiplier():
-<<<<<<< HEAD
     with pytest.raises(UnconfiguredUnit):
-        ansunits.Unit("kbeans")
-=======
-    with pytest.raises(ansunits.UnitError):
         ansunits.Unit("kbeans")
 
 
 def test_copy_units_with_incompatable_dimensions():
     kg = ansunits.Unit("kg")
     with pytest.raises(ansunits.UnitError):
-        ansunits.Unit(units="m", copy_from=kg)
->>>>>>> f8998cf7
+        ansunits.Unit(units="m", copy_from=kg)