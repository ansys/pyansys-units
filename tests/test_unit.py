import pytest

import ansys.units as ansunits
from ansys.units.unit import (
    InconsistentDimensions,
    IncorrectTemperatureUnits,
    IncorrectUnits,
    UnconfiguredUnit,
)


def test_base_units():
    dims = ansunits.BaseDimensions
    kg = ansunits.Unit("kg")
    assert kg.name == "kg"
    assert kg.dimensions == ansunits.Dimensions({dims.MASS: 1})
    assert kg.si_scaling_factor == 1
    assert kg.si_offset == 0


def test_derived_units():
    N = ansunits.Unit("N")
    assert N.name == "N"
    assert N.si_units == "kg m s^-2"
    assert N.si_scaling_factor == 1


def test_multiple_multipliers():
    ten_meter = ansunits.Unit("kcm")
    dam = ansunits.Unit("dam")

    assert ten_meter == dam


def test_unitless():
    u_1 = ansunits.Unit()
    u_2 = ansunits.Unit("m^0")

    assert u_1.name == ""
    assert u_1.dimensions == ansunits.Dimensions()


def test_copy():
    ureg = ansunits.UnitRegistry()
    kg = ansunits.Unit(copy_from=ureg.kg)
    ft = ansunits.Unit(copy_from=ureg.ft)
    slug = ansunits.Unit(copy_from=ureg.slug)
    assert kg == ureg.kg
    assert ft == ureg.ft
    assert slug == ureg.slug


<<<<<<< HEAD
def test_compatibility():
    ureg = ansunits.UnitRegistry()
    length_units = {"cm", "in", "m"}
    force_units = {"dyne", "lbf", "pdl"}
    temperature_difference_units = {"delta_C", "delta_R", "delta_F"}

    assert ureg.ft.compatible_units() == length_units
    assert ureg.N.compatible_units() == force_units
    assert ureg.delta_K.compatible_units() == temperature_difference_units
=======
def test_units_from_dimensions():
    dims = ansunits.BaseDimensions
    kg = ansunits.Unit(dimensions=ansunits.Dimensions({dims.MASS: 1}))
    assert kg.name == "kg"
    assert kg.dimensions == ansunits.Dimensions({dims.MASS: 1})
    assert kg.si_scaling_factor == 1
    assert kg.si_offset == 0
    slug_squared = ansunits.Unit(
        dimensions=ansunits.Dimensions({dims.MASS: 2}),
        system=ansunits.UnitSystem(system="BT"),
    )
    assert slug_squared.name == "slug^2"
    assert slug_squared.dimensions == ansunits.Dimensions({dims.MASS: 2})
    assert slug_squared.si_scaling_factor == 212.9820029406007
    assert slug_squared.si_offset == 0
>>>>>>> 9f5ba2c3


def test_string_rep():
    C = ansunits.Unit("C")
    C_string = """_name: C
_dimensions: {'TEMPERATURE': 1.0}
_type: TEMPERATURE
_si_scaling_factor: 1.0
_si_offset: 273.15
_si_units: K
"""
    assert str(C) == C_string
    assert str(C) == repr(C)


def test_add():
    C = ansunits.Unit("C")
    delta_C = ansunits.Unit("delta_C")
    kg = ansunits.Unit("kg")
    temp_C = C + delta_C

    assert temp_C == ansunits.Unit("C")
    assert kg + kg == None

    with pytest.raises(IncorrectUnits):
        C + kg

    with pytest.raises(IncorrectTemperatureUnits):
        C + C


def test_unit_multiply_by_value():
    C = ansunits.Unit("C")
    seven_C = 7 * C

    assert seven_C.value == 7
    assert seven_C.units == ansunits.Unit("C")


def test_unit_multiply_by_quantity():
    q = ansunits.Quantity(7, "kg")
    C = ansunits.Unit("C")

    assert C.__mul__(q) == NotImplemented


def test_reverse_multiply():
    ur = ansunits.UnitRegistry()
    new_unit = ur.K * ur.kg * ur.J
    assert new_unit.name == "K kg J"


def test_sub():
    C = ansunits.Unit("C")
    kg = ansunits.Unit("kg")
    delta_C = C - C

    assert delta_C == ansunits.Unit("delta_C")
    assert kg - kg == None

    with pytest.raises(IncorrectUnits):
        C - kg


def test_unit_divide_by_quantity():
    q = ansunits.Quantity(7, "kg")
    C = ansunits.Unit("C")

    assert C.__truediv__(q) == NotImplemented


def test_unit_div():
    K = ansunits.Unit("K")
    kg = ansunits.Unit("kg")
    kg_K = kg / K
    assert kg_K.name == "kg K^-1"


def test_unit_pow():
    kg_K = ansunits.Unit("kg K")
    kg_K_sq = kg_K**2
    assert kg_K_sq.name == "kg^2 K^2"


def test_eq():
    kg = ansunits.Unit("kg")
    unitless = ansunits.Unit()
    assert kg == kg
    assert 7 == unitless


def test_ne():
    kg = ansunits.Unit("kg")
    assert 7 != kg


def test_excessive_parameters_not_allowed():
    dims = ansunits.BaseDimensions
    with pytest.raises(InconsistentDimensions):
        C = ansunits.Unit("kg", dimensions=ansunits.Dimensions({dims.LENGTH: 1}))


def test_incorrect_unit_with_multiplier():
    with pytest.raises(UnconfiguredUnit):
        ansunits.Unit("kbeans")


def test_copy_units_with_incompatable_dimensions():
    kg = ansunits.Unit("kg")
    with pytest.raises(InconsistentDimensions):
        ansunits.Unit(units="m", copy_from=kg)<|MERGE_RESOLUTION|>--- conflicted
+++ resolved
@@ -50,7 +50,7 @@
     assert slug == ureg.slug
 
 
-<<<<<<< HEAD
+
 def test_compatibility():
     ureg = ansunits.UnitRegistry()
     length_units = {"cm", "in", "m"}
@@ -60,7 +60,9 @@
     assert ureg.ft.compatible_units() == length_units
     assert ureg.N.compatible_units() == force_units
     assert ureg.delta_K.compatible_units() == temperature_difference_units
-=======
+
+    
+    
 def test_units_from_dimensions():
     dims = ansunits.BaseDimensions
     kg = ansunits.Unit(dimensions=ansunits.Dimensions({dims.MASS: 1}))
@@ -76,7 +78,7 @@
     assert slug_squared.dimensions == ansunits.Dimensions({dims.MASS: 2})
     assert slug_squared.si_scaling_factor == 212.9820029406007
     assert slug_squared.si_offset == 0
->>>>>>> 9f5ba2c3
+
 
 
 def test_string_rep():
