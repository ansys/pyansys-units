--- conflicted
+++ resolved
@@ -87,15 +87,15 @@
           python-version: ${{ env.MAIN_PYTHON_VERSION }}
           check-links: false
 
-  # build-library:
-  #   name: "Build library basic example"
-  #   runs-on: ubuntu-latest
-  #   needs: [doc-build, tests]
-  #   steps:
-  #     - uses: ansys/actions/build-library@v4
-  #       with:
-  #         library-name: ${{ env.LIBRARY_NAME }}
-  #         python-version: ${{ env.MAIN_PYTHON_VERSION }}
+  build-library:
+    name: "Build library basic example"
+    runs-on: ubuntu-latest
+    needs: [doc-build, tests]
+    steps:
+      - uses: ansys/actions/build-library@v4
+        with:
+          library-name: ${{ env.LIBRARY_NAME }}
+          python-version: ${{ env.MAIN_PYTHON_VERSION }}
 
   doc-deploy-dev:
     name: "Deploy development documentation"
@@ -108,15 +108,6 @@
           cname: ${{ env.DOCUMENTATION_CNAME }}
           token: ${{ secrets.GITHUB_TOKEN }}
 
-<<<<<<< HEAD
-  doc-deploy-stable:
-    name: "Deploy stable documentation"
-    runs-on: ubuntu-latest
-    # needs: [build-library]
-    if: github.event_name == 'push' && contains(github.ref, 'refs/tags')
-    steps:
-      - uses: ansys/actions/doc-deploy-stable@v4
-=======
   doc-deploy-dev:
     name: "Deploy development documentation"
     runs-on: ubuntu-latest
@@ -124,23 +115,10 @@
     if: github.event_name == 'push' && !contains(github.ref, 'refs/tags')
     steps:
       - uses: ansys/actions/doc-deploy-dev@v4
->>>>>>> 99a7d934
         with:
           cname: ${{ env.DOCUMENTATION_CNAME }}
           token: ${{ secrets.GITHUB_TOKEN }}
 
-<<<<<<< HEAD
-  # release-pypi-public:
-  #   name: "Release to public PyPI"
-  #   runs-on: ubuntu-latest
-  #   if: github.event_name == 'push' && contains(github.ref, 'refs/tags')
-  #   steps:
-  #     - uses: ansys/actions/release-pypi-public@v4
-  #       with:
-  #         library-name: "ansys-units"
-  #         twine-username: "__token__"
-  #         twine-token: ${{ secrets.PYPI_TOKEN }}
-=======
   doc-deploy-stable:
     name: "Deploy stable documentation"
     runs-on: ubuntu-latest
@@ -151,5 +129,4 @@
         with:
           cname: ${{ env.DOCUMENTATION_CNAME }}
           token: ${{ secrets.GITHUB_TOKEN }}
->>>>>>> 99a7d934
 
