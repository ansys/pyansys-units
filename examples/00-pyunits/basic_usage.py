"""
.. _ref_basic_usage:

PyAnsys Units basics
--------------------
PyAnsys Units provides a Pythonic interface for units, unit systems, and unit conversions.
Its features enable seamless setup and usage of physical quantities.

This example shows you how to perform these tasks:

- Create quantities (unit strings, dimensions, and quantity maps).
- Access different quantity properties.
- Perform arithmetic operations.
- Perform unit conversions.
- Create unit systems (custom and predefined).
- Apply unit systems to quantities.
"""

# sphinx_gallery_thumbnail_path = '_static/basic_usage.png'

###############################################################################
# Perform required imports
# ~~~~~~~~~~~~~~~~~~~~~~~~
# Import the ``ansys.units`` package.

from ansys.units import BaseDimensions, Dimensions, Quantity, UnitSystem
from ansys.units.quantity import get_si_value

###############################################################################
# Create quantities
# ~~~~~~~~~~~~~~~~~
# You can instantiate quantities using one of three methods:
# - Unit strings : str, Unit
# - Dimensions : Dimensions
# - Quantity maps : dict

# Unit strings

volume = Quantity(value=1, units="m^3")

acceleration = Quantity(value=3, units="m s^-2")

torque = Quantity(value=5, units="N m")

# Dimensions

dims = BaseDimensions

vol_dims = Dimensions({dims.LENGTH: 3})
volume = Quantity(value=1, dimensions=vol_dims)

acc_dims = Dimensions({dims.LENGTH: 1, dims.TIME: -2})
acceleration = Quantity(value=3, dimensions=acc_dims)

tor_dims = Dimensions({dims.MASS: 1, dims.LENGTH: 2, dims.TIME: -2})
torque = Quantity(value=5, dimensions=tor_dims)

# Quantity map

vol_map = {"Volume": 1}
volume = Quantity(value=1, quantity_map=vol_map)

acc_map = {"Acceleration": 1}
acceleration = Quantity(value=3, quantity_map=acc_map)

tor_map = {"Torque": 1}
torque = Quantity(value=5, quantity_map=tor_map)

###############################################################################
# Specify quantity properties
# ~~~~~~~~~~~~~~~~~~~~~~~~~~~
# For a quantity, you specify seven properties:

# 1. value : float | int
# 2. units : str
# 3. si_value : float | int
# 4. si_units : str
# 5. dimensions : dict
# 6. is_dimensionless : bool


cap_map = {"Capacitance": 1}
capacitance = Quantity(value=50, quantity_map=cap_map)

capacitance.value  # >>> 50.0
capacitance.units.name  # >>> "farad"
capacitance.units.si_units  # >>> "kg^-1 m^-2 s^4 A^2"
capacitance.dimensions  # >>> {'MASS': -1.0, 'LENGTH': -2.0, 'TIME': 4.0, 'CURRENT': 2.0}
capacitance.is_dimensionless  # >>> False
get_si_value(capacitance)  # >>> 50.0

###############################################################################
# Perform arithmetic operations
# ~~~~~~~~~~~~~~~~~~~~~~~~~~~~~
# You can perform all mathematical operations on a quantity.

import math

q1 = Quantity(10.0, "m s^-1")
q2 = Quantity(5.0, "m s^-1")

# Subtraction

q3 = q2 - q1
q3.value  # >>> 5.0
q3.units.name  # >>> "m s^-1"

# Addition

q4 = q2 + q1
q4.value  # >>> 15.0
q4.units.name  # >>> "m s^-1"

# Division

q5 = q2 / q1
q5.value  # >>> 2.0
q5.units.name  # >>> None

# Multiplication

q6 = q2 * q1
q6.value  # >>> 50.0
q6.units.name  # >>> "m^2 s^-2"

# Negation

q7 = -q2
q7.value  # >>> -5.0
q7.units.name  # >>> "m s^-1"

# Exponents

q8 = q1**2
q8.value  # >>> 100.0
q8.units.name  # >>> "m^2 s^-2"

# Roots

q9 = Quantity(5.0, "")

math.sqrt(q9)  # >>> 2.2360679775

# Trigonometry

math.sin(Quantity(90, "degree"))  # >>> 1.0
math.cos(Quantity(math.pi, "radian"))  # >>> -1.0

###############################################################################
# Perform conversions
# ~~~~~~~~~~~~~~~~~~~
# To check the compatible units use the 'compatible_units' method.

<<<<<<< HEAD
slug = ansunits.Quantity(value=5, units="slug")
slug.compatible_units()  # >>> {'lbm', 'g', 'lb', 'kg'}

# You can perform conversions on quantities with compatible units.

=======
slug = Quantity(value=5, units="slug")
>>>>>>> 4d4cd8b5
kg = slug.to("kg")

kg.value  # >>> 72.96951468603184
kg.units.name  # >>> "kg"

m = Quantity(value=25, units="m")
cm = m.to("cm")

cm.value  # >>> 2500
cm.units.name  # >>> "cm"

dvis = Quantity(1.0, "lb ft^-1 s^-1")
pas = dvis.to("Pa s")

pas.value  # >>> 1.4881639435695542
pas.units.name  # >>> "Pa s"

###############################################################################
# Instantiate unit systems
# ~~~~~~~~~~~~~~~~~~~~~~~~
# You can instantiate unit systems using a few methods:
#
# - Custom units
# - Predefined unit systems
# - Copy from a preexisting unit system
# - Combinations of these

# Custom units

dims = BaseDimensions
sys_units = {dims.MASS: "slug", dims.LENGTH: "ft"}
sys = UnitSystem(base_units=sys_units, system="SI")

sys.base_units  # >>> ["slug", "ft", "s", "K", "delta_K", "radian", "mol", "cd", "A", "sr"]

# Predefined unit systems

cgs = UnitSystem(system="CGS")

cgs.base_units  # >>> ['g', 'cm', 's', 'K', "delta_K", 'radian', 'mol', 'cd', 'A', 'sr']

# Copy from a preexisting unit system

cgs_copy = UnitSystem(copy_from=cgs)

cgs_copy.base_units  # >>> ['g', 'cm', 's', 'K', "delta_K", 'radian', 'mol', 'cd', 'A', 'sr']

# Combinations of these

sys_units = {dims.MASS: "slug", dims.LENGTH: "ft", dims.ANGLE: "degree"}
cgs_modified = UnitSystem(base_units=sys_units, copy_from=cgs)

cgs_modified.base_units  # >>> ['slug', 'ft', 's', 'K', "delta_K", 'degree', 'mol', 'cd', 'A', 'sr']


###############################################################################
# Create a unit system independently
# ~~~~~~~~~~~~~~~~~~~~~~~~~~~~~~~~~~
# You can create a unit system independently and apply it to quantities.

si = UnitSystem()
feet_per_second = Quantity(value=11.2, units="ft s^-1")

meters_per_second = feet_per_second.convert(si)

meters_per_second.value  # >>> 3.4137599999999995
meters_per_second.units  # >>> "m s^-1"<|MERGE_RESOLUTION|>--- conflicted
+++ resolved
@@ -151,15 +151,11 @@
 # ~~~~~~~~~~~~~~~~~~~
 # To check the compatible units use the 'compatible_units' method.
 
-<<<<<<< HEAD
-slug = ansunits.Quantity(value=5, units="slug")
+slug = Quantity(value=5, units="slug")
 slug.compatible_units()  # >>> {'lbm', 'g', 'lb', 'kg'}
 
 # You can perform conversions on quantities with compatible units.
 
-=======
-slug = Quantity(value=5, units="slug")
->>>>>>> 4d4cd8b5
 kg = slug.to("kg")
 
 kg.value  # >>> 72.96951468603184
