"""
.. _ref_basic_usage:

PyAnsys Units basics
--------------------
PyAnsys Units provides a Pythonic interface for units, unit systems, and unit conversions.
Its features enable seamless setup and usage of physical quantities.

This example shows you how to perform these tasks:

- Create quantities (unit strings, dimensions, and quantity maps).
- Access different quantity properties.
- Perform arithmetic operations.
- Perform unit conversions.
- Create unit systems (custom and predefined).
- Apply unit systems to quantities.
"""

# sphinx_gallery_thumbnail_path = '_static/basic_usage.png'

###############################################################################
# Perform required imports
# ~~~~~~~~~~~~~~~~~~~~~~~~
# Import the ``ansys.units`` package.

import ansys.units as ansunits

###############################################################################
# Create quantities
# ~~~~~~~~~~~~~~~~~
# You can instantiate quantities using one of three methods:
# - Unit strings : str, Unit
# - Dimensions : Dimensions
# - Quantity maps : dict

# Unit strings

volume = ansunits.Quantity(value=1, units="m^3")

acceleration = ansunits.Quantity(value=3, units="m s^-2")

torque = ansunits.Quantity(value=5, units="N m")

# Dimensions

dims = ansunits.BaseDimensions

vol_dims = ansunits.Dimensions({dims.LENGTH: 3})
volume = ansunits.Quantity(value=1, dimensions=vol_dims)

acc_dims = ansunits.Dimensions({dims.LENGTH: 1, dims.TIME: -2})
acceleration = ansunits.Quantity(value=3, dimensions=acc_dims)

tor_dims = ansunits.Dimensions({dims.MASS: 1, dims.LENGTH: 2, dims.TIME: -2})
torque = ansunits.Quantity(value=5, dimensions=tor_dims)

# Quantity map

vol_map = {"Volume": 1}
volume = ansunits.Quantity(value=1, quantity_map=vol_map)

acc_map = {"Acceleration": 1}
acceleration = ansunits.Quantity(value=3, quantity_map=acc_map)

tor_map = {"Torque": 1}
torque = ansunits.Quantity(value=5, quantity_map=tor_map)

###############################################################################
# Specify quantity properties
# ~~~~~~~~~~~~~~~~~~~~~~~~~~~
# For a quantity, you specify seven properties:

# 1. value : float | int
# 2. units : str
# 3. si_value : float | int
# 4. si_units : str
# 5. dimensions : dict
# 6. is_dimensionless : bool


cap_map = {"Capacitance": 1}
capacitance = ansunits.Quantity(value=50, quantity_map=cap_map)

capacitance.value  # >>> 50.0
capacitance.units.name  # >>> "farad"
capacitance.si_value  # >>> 50.0
capacitance.si_units  # >>> "kg^-1 m^-2 s^4 A^2"
capacitance.dimensions  # >>> {'MASS': -1.0, 'LENGTH': -2.0, 'TIME': 4.0, 'CURRENT': 2.0}
capacitance.is_dimensionless  # >>> False

###############################################################################
# Perform arithmetic operations
# ~~~~~~~~~~~~~~~~~~~~~~~~~~~~~
# You can perform all mathematical operations on a quantity.

import math

q1 = ansunits.Quantity(10.0, "m s^-1")
q2 = ansunits.Quantity(5.0, "m s^-1")

# Subtraction

q3 = q2 - q1
q3.value  # >>> 5.0
q3.units.name  # >>> "m s^-1"

# Addition

q4 = q2 + q1
q4.value  # >>> 15.0
q4.units.name  # >>> "m s^-1"

# Division

q5 = q2 / q1
q5.value  # >>> 2.0
q5.units.name  # >>> None

# Multiplication

q6 = q2 * q1
q6.value  # >>> 50.0
q6.units.name  # >>> "m^2 s^-2"

# Negation

q7 = -q2
q7.value  # >>> -5.0
q7.units.name  # >>> "m s^-1"

# Exponents

q8 = q1**2
q8.value  # >>> 100.0
q8.units.name  # >>> "m^2 s^-2"

# Roots

q9 = ansunits.Quantity(5.0, "")

math.sqrt(q9)  # >>> 2.2360679775

# Trigonometry

math.sin(ansunits.Quantity(90, "degree"))  # >>> 1.0
math.cos(ansunits.Quantity(math.pi, "radian"))  # >>> -1.0

###############################################################################
# Perform conversions
# ~~~~~~~~~~~~~~~~~~~
# You can perform conversions on quantities with compatible units.

slug = ansunits.Quantity(value=5, units="slug")
kg = slug.to("kg")

kg.value  # >>> 72.96951468603184
kg.units.name  # >>> "kg"

m = ansunits.Quantity(value=25, units="m")
cm = m.to("cm")

cm.value  # >>> 2500
cm.units.name  # >>> "cm"

dvis = ansunits.Quantity(1.0, "lb ft^-1 s^-1")
pas = dvis.to("Pa s")

pas.value  # >>> 1.4881639435695542
pas.units.name  # >>> "Pa s"

###############################################################################
# Instantiate unit systems
# ~~~~~~~~~~~~~~~~~~~~~~~~
# You can instantiate unit systems using a few methods:
#
# - Custom units
# - Predefined unit systems
# - Copy from a preexisting unit system
# - Combinations of these

# Custom units

dims = ansunits.BaseDimensions
sys_units = {dims.MASS: "slug", dims.LENGTH: "ft"}
<<<<<<< HEAD
sys = ansunits.UnitSystem(base_units=sys_units, unit_sys="SI")
sys
"""
MASS: slug
LENGTH: ft
TIME: s
TEMPERATURE: K
TEMPERATURE_DIFFERENCE: delta_K
ANGLE: radian
CHEMICAL_AMOUNT: mol
LIGHT: cd
CURRENT: A
SOLID_ANGLE: sr
"""

# Predefined unit systems

cgs = ansunits.UnitSystem(unit_sys="CGS")
cgs
"""
MASS: g
LENGTH: cm
TIME: s
TEMPERATURE: K
TEMPERATURE_DIFFERENCE: delta_K
ANGLE: radian
CHEMICAL_AMOUNT: mol
LIGHT: cd
CURRENT: A
SOLID_ANGLE: sr
"""
=======
sys = ansunits.UnitSystem(base_units=sys_units, system="SI")

sys.base_units  # >>> ["slug", "ft", "s", "K", "delta_K", "radian", "mol", "cd", "A", "sr"]

# Predefined unit systems

cgs = ansunits.UnitSystem(system="CGS")

cgs.base_units  # >>> ['g', 'cm', 's', 'K', "delta_K", 'radian', 'mol', 'cd', 'A', 'sr']
>>>>>>> 4facb6ad

# Copy from a preexisting unit system

cgs_copy = ansunits.UnitSystem(copy_from=cgs)
cgs_copy
"""
MASS: g
LENGTH: cm
TIME: s
TEMPERATURE: K
TEMPERATURE_DIFFERENCE: delta_K
ANGLE: radian
CHEMICAL_AMOUNT: mol
LIGHT: cd
CURRENT: A
SOLID_ANGLE: sr
"""

# Combinations of these

sys_units = {dims.MASS: "slug", dims.LENGTH: "ft", dims.ANGLE: "degree"}
cgs_modified = ansunits.UnitSystem(base_units=sys_units, copy_from=cgs)
cgs_modified
"""
MASS: slug
LENGTH: ft
TIME: s
TEMPERATURE: K
TEMPERATURE_DIFFERENCE: delta_K
ANGLE: degree
CHEMICAL_AMOUNT: mol
LIGHT: cd
CURRENT: A
SOLID_ANGLE: sr
"""

###############################################################################
# Create a unit system independently
# ~~~~~~~~~~~~~~~~~~~~~~~~~~~~~~~~~~
# You can create a unit system independently and apply it to quantities.

si = ansunits.UnitSystem()
fps = ansunits.Quantity(value=11.2, units="ft s^-1")

mps = si.convert(fps)

mps.value  # >>> 3.4137599999999995
mps.units  # >>> "m s^-1"<|MERGE_RESOLUTION|>--- conflicted
+++ resolved
@@ -182,8 +182,7 @@
 
 dims = ansunits.BaseDimensions
 sys_units = {dims.MASS: "slug", dims.LENGTH: "ft"}
-<<<<<<< HEAD
-sys = ansunits.UnitSystem(base_units=sys_units, unit_sys="SI")
+sys = ansunits.UnitSystem(base_units=sys_units, system="SI")
 sys
 """
 MASS: slug
@@ -200,7 +199,7 @@
 
 # Predefined unit systems
 
-cgs = ansunits.UnitSystem(unit_sys="CGS")
+cgs = ansunits.UnitSystem(system="CGS")
 cgs
 """
 MASS: g
@@ -214,17 +213,7 @@
 CURRENT: A
 SOLID_ANGLE: sr
 """
-=======
-sys = ansunits.UnitSystem(base_units=sys_units, system="SI")
-
-sys.base_units  # >>> ["slug", "ft", "s", "K", "delta_K", "radian", "mol", "cd", "A", "sr"]
-
-# Predefined unit systems
-
-cgs = ansunits.UnitSystem(system="CGS")
-
-cgs.base_units  # >>> ['g', 'cm', 's', 'K', "delta_K", 'radian', 'mol', 'cd', 'A', 'sr']
->>>>>>> 4facb6ad
+
 
 # Copy from a preexisting unit system
 
