[build-system]
requires = ["flit_core >=3.2,<4"]
build-backend = "flit_core.buildapi"

[project]
# Check https://flit.readthedocs.io/en/latest/pyproject_toml.html for all available sections
name = "ansys-units"
version = "0.8.dev0"
description = "Pythonic interface for units, unit systems, and unit conversions."
readme = "README.rst"
requires-python = ">=3.10,<3.14"
license = {file = "LICENSE"}
authors = [{name = "ANSYS, Inc.", email = "pyansys.core@ansys.com"}]
maintainers = [{name = "ANSYS, Inc.", email = "pyansys.core@ansys.com"}]
classifiers = [
    "Development Status :: 4 - Beta",
    "Intended Audience :: Science/Research",
    "Topic :: Scientific/Engineering :: Information Analysis",
    "License :: OSI Approved :: MIT License",
    "Operating System :: OS Independent",
    "Programming Language :: Python :: 3",
]

dependencies = [
    "importlib-metadata>=4.0",
    "pyyaml>=6.0",
]

[project.optional-dependencies]
doc = [
    "ansys-sphinx-theme==1.6.1",
    "pdf2image==1.17.0",
    "quarto-cli==1.8.25",
    "matplotlib==3.10.6",
    "numpydoc==1.9.0",
    "Sphinx==7.4.7",
    "sphinx-copybutton==0.5.2",
    "sphinx-gallery==0.19.0",
    "sphinx-toggleprompt==0.6.0",
]
tests = [
    "numpy==2.2.6; python_version >'3.10'",  # TODO: Limit to be removed once Python 3.10 support is dropped
    "numpy==1.26.4; python_version <= '3.10'",  # TODO: Dependency to be removed once Python 3.10 support is dropped
<<<<<<< HEAD
    "pytest==8.4.2",
    "pytest-cov==6.2.1",
    "pytest-mock==3.15.1",
=======
    "pytest==8.4.1",
    "pytest-cov==7.0.0",
    "pytest-mock==3.14.1",
>>>>>>> 4a102ab3
    "pint==0.24.4",
]
additional = [
    "numpy==2.2.6; python_version >'3.10'",  # TODO: Limit to be removed once Python 3.10 support is dropped
    "numpy==1.26.4; python_version <= '3.10'",  # TODO: Dependency to be removed once Python 3.10 support is dropped
    "pydantic>=2.11.7",
    "pydantic_core>=2.33.2",
]

[project.urls]
Source = "https://github.com/ansys/pyansys-units"
Issues = "https://github.com/ansys/pyansys-units/issues"
Documentation = "https://units.docs.pyansys.com/"
Releases = "https://github.com/ansys/pyansys-units/releases"

[tool.flit.module]
name = "ansys.units"

[tool.pytest.ini_options]
testpaths = ["tests"]
addopts = "-v --cov=ansys.units --cov-report html:.cov/html --cov-report xml:.cov/xml --cov-report term --durations 0 --show-capture=all"
markers = [
    "developer_only: tests that must not run on github",
]

[tool.black]
line-length = 88

[tool.isort]
profile = "black"
force_sort_within_sections = true
line_length = 88
filter_files = "true"
known_first_party = ["ansys"]


[tool.docformatter]
in-place = true
exclude = [
    "tests/"
]
pre-summary-newline = true
wrap-descriptions = 88
wrap-summaries = 88


[tool.coverage.run]
source = ["ansys.units"]


[tool.coverage.report]
show_missing = true


[tool.bandit]
exclude_dirs = ["tests"]
skips = [
    "B101",
    "B105",
    "B106",
    "B110",
    "B112",
    "B301",
    "B307",
    "B310",
    "B311",
    "B314",
    "B403",
    "B404",
    "B405",
    "B602",
    "B603",
    "B604",
    "B607",
    ]<|MERGE_RESOLUTION|>--- conflicted
+++ resolved
@@ -41,15 +41,9 @@
 tests = [
     "numpy==2.2.6; python_version >'3.10'",  # TODO: Limit to be removed once Python 3.10 support is dropped
     "numpy==1.26.4; python_version <= '3.10'",  # TODO: Dependency to be removed once Python 3.10 support is dropped
-<<<<<<< HEAD
     "pytest==8.4.2",
-    "pytest-cov==6.2.1",
+    "pytest-cov==7.0.0",
     "pytest-mock==3.15.1",
-=======
-    "pytest==8.4.1",
-    "pytest-cov==7.0.0",
-    "pytest-mock==3.14.1",
->>>>>>> 4a102ab3
     "pint==0.24.4",
 ]
 additional = [
