--- conflicted
+++ resolved
@@ -30,17 +30,10 @@
 
 [project.optional-dependencies]
 doc = [
-<<<<<<< HEAD
-    "ansys-sphinx-theme==1.0.7",
-    "matplotlib==3.9.1",
-    "numpydoc==1.8.0",
-    "Sphinx==7.4.7",
-=======
     "ansys-sphinx-theme==1.0.11",
     "matplotlib==3.9.2",
     "numpydoc==1.8.0",
-    "Sphinx==8.0.2",
->>>>>>> 484e7b6b
+    "Sphinx==7.4.7",
     "sphinx-copybutton==0.5.2",
     "sphinx-gallery==0.17.1",
     "sphinx-toggleprompt==0.5.2",
