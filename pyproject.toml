--- conflicted
+++ resolved
@@ -30,13 +30,8 @@
 
 [project.optional-dependencies]
 doc = [
-<<<<<<< HEAD
     "ansys-sphinx-theme==0.14.0",
-    "matplotlib==3.8.2",
-=======
-    "ansys-sphinx-theme==0.13.2",
     "matplotlib==3.8.3",
->>>>>>> 4e42016e
     "numpydoc==1.6.0",
     "Sphinx==7.2.6",
     "sphinx-copybutton==0.5.2",
