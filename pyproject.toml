[build-system]
requires = ["flit_core >=3.2,<4"]
build-backend = "flit_core.buildapi"

[project]
# Check https://flit.readthedocs.io/en/latest/pyproject_toml.html for all available sections
name = "ansys-units"
version = "0.3.2"
description = "Pythonic interface for units, unit systems, and unit conversions."
readme = "README.rst"
requires-python = ">=3.9,<4"
license = {file = "LICENSE"}
authors = [{name = "ANSYS, Inc.", email = "pyansys.core@ansys.com"}]
maintainers = [{name = "ANSYS, Inc.", email = "pyansys.core@ansys.com"}]
classifiers = [
    "Development Status :: 4 - Beta",
    "Intended Audience :: Science/Research",
    "Topic :: Scientific/Engineering :: Information Analysis",
    "License :: OSI Approved :: MIT License",
    "Operating System :: OS Independent",
    "Programming Language :: Python :: 3.9",
    "Programming Language :: Python :: 3.10",
    "Programming Language :: Python :: 3.11",
]

dependencies = [
    "importlib-metadata >=4.0",
    "pyyaml>=6.0",
]

[project.optional-dependencies]
doc = [
    "ansys-sphinx-theme==0.14.1",
    "matplotlib==3.8.3",
    "numpydoc==1.6.0",
    "Sphinx==7.2.6",
    "sphinx-copybutton==0.5.2",
    "sphinx-gallery==0.15.0",
    "sphinx-toggleprompt==0.5.2",
]
tests = [
    "pytest==8.1.1",
<<<<<<< HEAD
    "pytest-cov==5.0.0",
    "pytest-mock==3.12.0",
=======
    "pytest-cov==4.1.0",
    "pytest-mock==3.14.0",
>>>>>>> 7f23b9dd
]
lists = [
    "numpy==1.26.4",
]

[project.urls]
Source = "https://github.com/ansys/pyansys-units"
Issues = "https://github.com/ansys/pyansys-units/issues"
Documentation = "https://ansunits.docs.pyansys.com"
Releases = "https://github.com/ansys/pyansys-units/releases"

[tool.flit.module]
name = "ansys.units"

[tool.pytest.ini_options]
testpaths = ["tests"]
addopts = "-v --cov=ansys.units --cov-report html:.cov/html --cov-report xml:.cov/xml --cov-report term --durations 0 --show-capture=all"
markers = [
    "developer_only: tests that must not run on github",
]

[tool.black]
line-length = 88

[tool.isort]
profile = "black"
force_sort_within_sections = true
line_length = 88
default_section = "THIRDPARTY"
filter_files = "true"
known_first_party = ["ansys"]


[tool.docformatter]
in-place = true
exclude = [
    "tests/"
]
pre-summary-newline = true
wrap-descriptions = 88
wrap-summaries = 88


[tool.coverage.run]
source = ["ansys.units"]


[tool.coverage.report]
show_missing = true<|MERGE_RESOLUTION|>--- conflicted
+++ resolved
@@ -40,13 +40,10 @@
 ]
 tests = [
     "pytest==8.1.1",
-<<<<<<< HEAD
     "pytest-cov==5.0.0",
     "pytest-mock==3.12.0",
-=======
-    "pytest-cov==4.1.0",
+    "pytest-cov==5.0.0",
     "pytest-mock==3.14.0",
->>>>>>> 7f23b9dd
 ]
 lists = [
     "numpy==1.26.4",
