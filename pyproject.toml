--- conflicted
+++ resolved
@@ -32,12 +32,7 @@
 doc = [
     "ansys-sphinx-theme==1.3.2",
     "pdf2image==1.17.0",
-<<<<<<< HEAD
-    "quarto-cli==1.6.40",
-=======
     "quarto-cli==1.6.42",
-    "matplotlib==3.10.1",
->>>>>>> 2cb6a8e8
     "numpydoc==1.8.0",
     "Sphinx==7.4.7",
     "sphinx-copybutton==0.5.2",
