--- conflicted
+++ resolved
@@ -534,8 +534,8 @@
         IncorrectUnits
             Cannot add or subtract different units.
         """
-        base = ansunits.BaseDimensions
-        dims = ansunits.Dimensions
+        base = BaseDimensions
+        dims = Dimensions
         temp = dims(dimensions={base.TEMPERATURE: 1})
         delta_temp = dims(dimensions={base.TEMPERATURE_DIFFERENCE: 1})
         if self.dimensions == other_unit.dimensions == temp and op == "+":
@@ -635,11 +635,7 @@
     def __eq__(self, other_unit):
         if not isinstance(other_unit, Unit) and self.name:
             return False
-<<<<<<< HEAD
         if isinstance(other_unit, Unit):
-=======
-        if isinstance(other_unit, ansunits.Unit):
->>>>>>> cfad0782
             checks = [
                 self.dimensions == other_unit.dimensions,
                 self.si_offset == other_unit.si_offset,
