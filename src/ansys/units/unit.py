import ansys.units as ansunits
from ansys.units import _base_units, _derived_units, _multipliers


class Unit:
    """
<<<<<<< HEAD
    The unit information of a quantity.

    Methods
    -------
    filter_unit_term()
        Separate multiplier, base, and power from a unit term.
    si_data()
        Compute the SI unit string, SI factor, and SI offset.
=======
    A class with all unit information for a quantity.

    Parameters
    ----------
    units: str, optional
        Name of the unit or string chain of combined units
    config: dict, optional
        dictionary of unit properties
    dimensions: Dimensions, optional
        An instance of the Dimensions class.
    unit_sys: str, optional
        Define the unit system for base units of dimension,
        default is SI.

    Attributes
    ----------
    name
    si_units
    si_multiplier
    si_offset
    dimensions
>>>>>>> 82b72765
    """

    def __init__(
        self,
        units: str = None,
        config: dict = None,
        dimensions: ansunits.Dimensions = None,
        unit_sys: ansunits.UnitSystem = None,
    ):
        if units:
            self._name = units
            _dimensions = self._units_to_dim(units=units)
            self._dimensions = ansunits.Dimensions(_dimensions)
            if dimensions and self._dimensions != dimensions:
                raise UnitError.INCONSISTENT_DIMENSIONS()
            if not self._dimensions.dimensions:
                self._name = ""
        elif dimensions:
            self._dimensions = dimensions
            self._name = self._dim_to_units(dimensions=dimensions, unit_sys=unit_sys)
        else:
            self._name = ""
            self._dimensions = ansunits.Dimensions()

        if config:
            for key in config:
                setattr(self, f"_{key}", config[key])

        self._si_units, self._si_scaling_factor, self._si_offset = self.si_data(
            units=self.name
        )

    def _dim_to_units(
        self,
        dimensions: ansunits.Dimensions,
        unit_sys: ansunits.UnitSystem = None,
    ) -> str:
        """
        Convert a dimensions list into a unit string.

        Parameters
        ----------
        dimensions : Dimensions object
            Instance of Dimension class.

        unit_sys : UnitSystem object, optional
            Unit system for dimensions list.
            Default is SI units.

        Returns
        -------
        str
            Unit string.
        """
        if not unit_sys:
            unit_sys = ansunits.UnitSystem(name="SI")

        base_units = unit_sys.base_units
        units = ""
        for idx, value in dimensions.dimensions.items():
            if value == 1:
                units += f"{base_units[idx]} "
            elif value != 0.0:
                value = int(value) if value % 1 == 0 else value
                units += f"{base_units[idx]}^{value} "

        return units.strip()

    def _units_to_dim(self, units: str, power: float = None, dimensions: dict = None):
        """
        Convert a unit string into a Dimensions instance.

        Parameters
        ----------
        units : str
            Unit string.
        Returns
        -------
        dict
            Dimensions dictionary
        """
        power = power or 1.0
        dimensions = dimensions or {}
        # Split unit string into terms and parse data associated with individual terms
        for term in units.split(" "):
            _, unit_term, unit_term_power = self.filter_unit_term(term)
            unit_term_power *= power
            # retrieve data associated with base unit
            if unit_term in _base_units:
                idx = _base_units[unit_term]["type"]

                if ansunits.BaseDimensions[idx] in dimensions:
                    dimensions[ansunits.BaseDimensions[idx]] += unit_term_power
                else:
                    dimensions[ansunits.BaseDimensions[idx]] = unit_term_power

            # Retrieve derived unit composition unit string and factor.
            if unit_term in _derived_units:
                # Recursively parse composition unit string

                dimensions = self._units_to_dim(
                    units=_derived_units[unit_term]["composition"],
                    power=unit_term_power,
                    dimensions=dimensions,
                )

        return dimensions

    def _has_multiplier(self, unit_term: str) -> bool:
        """
        Check if a unit term contains a multiplier.

        Parameters
        ----------
        unit_term : str
            Unit term of the unit string.

        Returns
        -------
        bool
            ``True`` if the unit term contains a multiplier, ``False`` otherwise.
        """
        # Check if the unit term is not an existing base or derived unit.
        return unit_term and not (
            (unit_term in _base_units) or (unit_term in _derived_units)
        )

    def _si_map(self, unit_term: str) -> str:
        """
        Map unit to SI unit equivalent.

        Parameters
        ----------
        unit_term : str
            Unit term of the unit string.

        Returns
        -------
        term : str
            SI unit equivalent.
        """
        # Retrieve type associated with unit term
        unit_term_type = _base_units[unit_term]["type"]

        # Find SI unit with same type as unit term
        for term, term_info in _base_units.items():
            if term_info["type"] == unit_term_type and term_info["factor"] == 1.0:
                return term

    def _condense(self, units=str) -> str:
        """
        Condense a unit string by collecting like terms.

        Parameters
        ----------
        units : str
            Unit string to simplify.

        Returns
        -------
        str
            Simplified unit string.
        """
        terms_and_powers = {}
        units = units.strip()

        # Split unit string into terms and parse data associated with individual terms
        for term in units.split(" "):
            _, unit_term, unit_term_power = self.filter_unit_term(term)

            if unit_term in terms_and_powers:
                terms_and_powers[unit_term] += unit_term_power
            else:
                terms_and_powers[unit_term] = unit_term_power

        units = ""

        # Concatenate unit string
        for term, power in terms_and_powers.items():
            if not (power):
                continue
            if power == 1.0:
                units += f"{term} "
            else:
                power = int(power) if power % 1 == 0 else power
                units += f"{term}^{power} "

        return units.rstrip()

    def filter_unit_term(self, unit_term: str) -> tuple:
        """
        Separate multiplier, base, and power from a unit term.

        Parameters
        ----------
        unit_term : str
            Unit term of the unit string.

        Returns
        -------
        tuple
            Tuple containing the multiplier, base, and power of the unit term.
        """
        multiplier = ""
        power = 1.0

        # strip power from unit term
        if "^" in unit_term:
            power = float(unit_term[unit_term.index("^") + 1 :])
            unit_term = unit_term[: unit_term.index("^")]

        base = unit_term

        # strip multiplier and base from unit term
        has_multiplier = self._has_multiplier(unit_term)
        if has_multiplier:
            for mult in _multipliers:
                if unit_term.startswith(mult):
                    if not self._has_multiplier(unit_term[len(mult) :]):
                        multiplier = mult
                        base = unit_term[len(mult) :]
                        break

        # if we thought it had a multiplier, that's just because the string wasn't
        # a known unit on its own. So if we can't actually find its multiplier then
        # this string is an invalid unit string
        if has_multiplier and not multiplier:
            raise UnitError.UNKNOWN_UNITS(unit_term)
        return multiplier, base, power

    def si_data(
        self,
        units: str = None,
        power: float = None,
        si_units: str = None,
        si_scaling_factor: float = None,
    ) -> tuple:
        """
        Compute the SI unit string, SI factor, and SI offset.

        Parameters
        ----------
        units : str
            Unit string representation of the quantity.
        power : float, None
            Power of the unit string.
        si_units : str, None
            SI unit string representation of the quantity.
        si_scaling_factor : float, None
            SI factor of the unit string.

        Returns
        -------
        tuple
            Tuple containing the SI units, SI factor, and SI offset.
        """
        # Initialize default values
        units = units or " "
        power = power or 1.0
        si_units = si_units or ""
<<<<<<< HEAD
        si_scaling_factor = si_scaling_factor or 1.0
        si_offset = (
            _fundamental_units[units]["offset"] if units in _fundamental_units else 0.0
        )
=======
        si_multiplier = si_multiplier or 1.0
        si_offset = _base_units[units]["offset"] if units in _base_units else 0.0
>>>>>>> 82b72765

        # Split unit string into terms and parse data associated with individual terms
        for term in units.split(" "):
            unit_multiplier, unit_term, unit_term_power = self.filter_unit_term(term)

            unit_term_power *= power

            si_scaling_factor *= (
                _multipliers[unit_multiplier] ** unit_term_power
                if unit_multiplier
                else 1.0
            )

            # Retrieve data associated with base unit
            if unit_term in _base_units:
                if unit_term_power == 1.0:
                    si_units += f" {self._si_map(unit_term)}"
                elif unit_term_power != 0.0:
                    si_units += f" {self._si_map(unit_term)}^{unit_term_power}"

<<<<<<< HEAD
                si_scaling_factor *= (
                    _fundamental_units[unit_term]["factor"] ** unit_term_power
                )
=======
                si_multiplier *= _base_units[unit_term]["factor"] ** unit_term_power
>>>>>>> 82b72765

            # Retrieve derived unit composition unit string and factor
            elif unit_term in _derived_units:
                si_scaling_factor *= (
                    _derived_units[unit_term]["factor"] ** unit_term_power
                )

                # Recursively parse composition unit string
                si_units, si_scaling_factor, _ = self.si_data(
                    units=_derived_units[unit_term]["composition"],
                    power=unit_term_power,
                    si_units=si_units,
                    si_scaling_factor=si_scaling_factor,
                )

        return self._condense(si_units), si_scaling_factor, si_offset

    @property
    def name(self):
        """Unit String."""
        return self._name

    @property
    def si_units(self):
        """The SI unit."""
        return self._si_units

    @property
    def si_scaling_factor(self):
        """The scaling factor used in SI conversion calculations."""
        return self._si_scaling_factor

    @property
    def si_offset(self):
        """The offset used in SI conversion calculations."""
        return self._si_offset

    @property
    def dimensions(self):
        """Dimensions object."""
        return self._dimensions

    def __str__(self):
        returned_string = ""
        attrs = self.__dict__
        for key in attrs:
            returned_string += f"{key}: {attrs[key]}\n"
        return returned_string

    def __mul__(self, __value):
        if isinstance(__value, Unit):
            new_dimensions = self.dimensions * __value.dimensions
            return Unit(dimensions=new_dimensions)

        if isinstance(__value, (float, int)):
            return ansunits.Quantity(value=__value, units=self)

    def __rmul__(self, __value):
        return self.__mul__(__value)

    def __truediv__(self, __value):
        if isinstance(__value, Unit):
            new_dimensions = self.dimensions / __value.dimensions
            return Unit(dimensions=new_dimensions)

    def __pow__(self, __value):
        new_dimensions = self.dimensions**__value
        return Unit(dimensions=new_dimensions)


class UnitError(ValueError):
    """Custom dimensions errors."""

    def __init__(self, err):
        super().__init__(err)

    @classmethod
    def INCONSISTENT_DIMENSIONS(
        cls,
    ):
        """Return in case of excessive parameters."""
        return cls("Units dimensions do not match given dimensions.")

    @classmethod
    def UNKNOWN_UNITS(cls, unit: str):
        return cls(f"`{unit}` is an unknown or unconfigured unit.")<|MERGE_RESOLUTION|>--- conflicted
+++ resolved
@@ -4,16 +4,6 @@
 
 class Unit:
     """
-<<<<<<< HEAD
-    The unit information of a quantity.
-
-    Methods
-    -------
-    filter_unit_term()
-        Separate multiplier, base, and power from a unit term.
-    si_data()
-        Compute the SI unit string, SI factor, and SI offset.
-=======
     A class with all unit information for a quantity.
 
     Parameters
@@ -35,7 +25,6 @@
     si_multiplier
     si_offset
     dimensions
->>>>>>> 82b72765
     """
 
     def __init__(
@@ -296,15 +285,9 @@
         units = units or " "
         power = power or 1.0
         si_units = si_units or ""
-<<<<<<< HEAD
         si_scaling_factor = si_scaling_factor or 1.0
-        si_offset = (
-            _fundamental_units[units]["offset"] if units in _fundamental_units else 0.0
-        )
-=======
-        si_multiplier = si_multiplier or 1.0
         si_offset = _base_units[units]["offset"] if units in _base_units else 0.0
->>>>>>> 82b72765
+
 
         # Split unit string into terms and parse data associated with individual terms
         for term in units.split(" "):
@@ -325,13 +308,7 @@
                 elif unit_term_power != 0.0:
                     si_units += f" {self._si_map(unit_term)}^{unit_term_power}"
 
-<<<<<<< HEAD
-                si_scaling_factor *= (
-                    _fundamental_units[unit_term]["factor"] ** unit_term_power
-                )
-=======
-                si_multiplier *= _base_units[unit_term]["factor"] ** unit_term_power
->>>>>>> 82b72765
+                si_scaling_factor *= _base_units[unit_term]["factor"] ** unit_term_power
 
             # Retrieve derived unit composition unit string and factor
             elif unit_term in _derived_units:
