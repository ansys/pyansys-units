--- conflicted
+++ resolved
@@ -147,12 +147,7 @@
         """
         if not system:
             system = ansunits.UnitSystem()
-            system = ansunits.UnitSystem()
-
-<<<<<<< HEAD
-=======
-        base_units = system.base_units
->>>>>>> 4facb6ad
+
         units = ""
         for key, value in dimensions:
             unit_name = getattr(unit_sys, key.name).name
