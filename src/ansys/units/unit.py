import ansys.units as ansunits
from ansys.units import _base_units, _derived_units, _multipliers


class Unit:
    """
    A class with all unit information for a quantity.

    Parameters
    ----------
    units: str, optional
        Name of the unit or string chain of combined units
    config: dict, optional
        dictionary of unit properties
    dimensions: Dimensions, optional
        An instance of the Dimensions class.
    unit_sys: str, optional
        Define the unit system for base units of dimension,
        default is SI.

    Attributes
    ----------
    name
    si_units
    si_multiplier
    si_offset
    dimensions
    """

    def __init__(
        self,
        units: str = None,
        config: dict = None,
        dimensions: ansunits.Dimensions = None,
        unit_sys: ansunits.UnitSystem = None,
    ):
        if units:
            self._name = units
            _dimensions = self._units_to_dim(units=units)
            self._dimensions = ansunits.Dimensions(_dimensions)
            if dimensions and self._dimensions != dimensions:
                raise UnitError.INCONSISTENT_DIMENSIONS()
            if not self._dimensions.dimensions:
                self._name = ""
        elif dimensions:
            self._dimensions = dimensions
            self._name = self._dim_to_units(dimensions=dimensions, unit_sys=unit_sys)
        else:
            self._name = ""
            self._dimensions = ansunits.Dimensions()

        if not config:
            config = self._get_config(name=self._name)
        if config:
            for key in config:
                setattr(self, f"_{key}", config[key])

        self._si_units, self._si_scaling_factor, self._si_offset = self.si_data(
            units=self.name
        )

    def _get_config(self, name: str) -> dict:
        """
        Retrieve unit configuration from '_base_units' or '_derived_units'.

        Parameters
        ----------
        name : str
            Unit string.
        Returns
        -------
        dict
            Dictionary of extra unit information.
        """
        if name in ansunits._base_units:
            return ansunits._base_units[name]
        if name in ansunits._derived_units:
            return ansunits._derived_units[name]

    def _dim_to_units(
        self,
        dimensions: ansunits.Dimensions,
        unit_sys: ansunits.UnitSystem = None,
    ) -> str:
        """
        Convert a dimensions list into a unit string.

        Parameters
        ----------
        dimensions : Dimensions object
            Instance of Dimension class.

        unit_sys : UnitSystem object, optional
            Unit system for dimensions list.
            Default is SI units.

        Returns
        -------
        str
            Unit string.
        """
        if not unit_sys:
            unit_sys = ansunits.UnitSystem()

        base_units = unit_sys.base_units
        units = ""
        for idx, value in dimensions.dimensions.items():
            if value == 1:
                units += f"{base_units[idx.value]} "
            elif value != 0.0:
                value = int(value) if value % 1 == 0 else value
                units += f"{base_units[idx.value]}^{value} "

        return units.strip()

    def _units_to_dim(
        self, units: str, exponent: float = None, dimensions: dict = None
    ):
        """
        Convert a unit string into a Dimensions instance.

        Parameters
        ----------
        units : str
            Unit string.
        Returns
        -------
        dict
            Dimensions dictionary
        """
        exponent = exponent or 1.0
        dimensions = dimensions or {}
        # Split unit string into terms and parse data associated with individual terms
        for term in units.split(" "):
            _, unit_term, unit_term_exponent = self.filter_unit_term(term)
            unit_term_exponent *= exponent
            # retrieve data associated with base unit
            if unit_term in _base_units:
                idx = _base_units[unit_term]["type"]

                if ansunits.BaseDimensions[idx] in dimensions:
                    dimensions[ansunits.BaseDimensions[idx]] += unit_term_exponent
                else:
                    dimensions[ansunits.BaseDimensions[idx]] = unit_term_exponent

            # Retrieve derived unit composition unit string and SI factor.
            if unit_term in _derived_units:
                # Recursively parse composition unit string

                dimensions = self._units_to_dim(
                    units=_derived_units[unit_term]["composition"],
                    exponent=unit_term_exponent,
                    dimensions=dimensions,
                )

        return dimensions

    def _has_multiplier(self, unit_term: str) -> bool:
        """
        Check if a unit term contains a multiplier.

        Parameters
        ----------
        unit_term : str
            Unit term of the unit string.

        Returns
        -------
        bool
            ``True`` if the unit term contains a multiplier, ``False`` otherwise.
        """
        # Check if the unit term is not an existing base or derived unit.
        return unit_term and not (
            (unit_term in _base_units) or (unit_term in _derived_units)
        )

    def _si_map(self, unit_term: str) -> str:
        """
        Map unit to SI unit equivalent.

        Parameters
        ----------
        unit_term : str
            Unit term of the unit string.

        Returns
        -------
        term : str
            SI unit equivalent.
        """
        # Retrieve type associated with unit term
        unit_term_type = _base_units[unit_term]["type"]

        # Find SI unit with same type as unit term
        for term, term_info in _base_units.items():
            if (
                term_info["type"] == unit_term_type
                and term_info["si_scaling_factor"] == 1.0
            ):
                return term

    def _condense(self, units=str) -> str:
        """
        Condense a unit string by collecting like terms.

        Parameters
        ----------
        units : str
            Unit string to simplify.

        Returns
        -------
        str
            Simplified unit string.
        """
        terms_and_exponents = {}
        units = units.strip()

        # Split unit string into terms and parse data associated with individual terms
        for term in units.split(" "):
            _, unit_term, unit_term_exponent = self.filter_unit_term(term)

            if unit_term in terms_and_exponents:
                terms_and_exponents[unit_term] += unit_term_exponent
            else:
                terms_and_exponents[unit_term] = unit_term_exponent

        units = ""

        # Concatenate unit string
        for term, exponent in terms_and_exponents.items():
            if not (exponent):
                continue
            if exponent == 1.0:
                units += f"{term} "
            else:
                exponent = int(exponent) if exponent % 1 == 0 else exponent
                units += f"{term}^{exponent} "

        return units.rstrip()

    def filter_unit_term(self, unit_term: str) -> tuple:
        """
        Separate multiplier, base, and exponent from a unit term.

        Parameters
        ----------
        unit_term : str
            Unit term of the unit string.

        Returns
        -------
        tuple
            Tuple containing the multiplier, base, and exponent of the unit term.
        """
        multiplier = ""
        exponent = 1.0

        # strip exponent from unit term
        if "^" in unit_term:
            exponent = float(unit_term[unit_term.index("^") + 1 :])
            unit_term = unit_term[: unit_term.index("^")]

        base = unit_term

        # strip multiplier and base from unit term
        has_multiplier = self._has_multiplier(unit_term)
        if has_multiplier:
            for mult in _multipliers:
                if unit_term.startswith(mult):
                    if not self._has_multiplier(unit_term[len(mult) :]):
                        multiplier = mult
                        base = unit_term[len(mult) :]
                        break

        # if we thought it had a multiplier, that's just because the string wasn't
        # a known unit on its own. So if we can't actually find its multiplier then
        # this string is an invalid unit string
        if has_multiplier and not multiplier:
            raise UnitError.UNKNOWN_UNITS(unit_term)
        return multiplier, base, exponent

    def si_data(
        self,
        units: str,
        exponent: float = None,
        si_units: str = None,
        si_scaling_factor: float = None,
    ) -> tuple:
        """
        Compute the SI unit string, SI scaling factor, and SI offset.

        Parameters
        ----------
        units : str
            Unit string representation of the quantity.
        exponent : float, None
            exponent of the unit string.
        si_units : str, None
            SI unit string representation of the quantity.
        si_scaling_factor : float, None
            SI scaling factor of the unit string.

        Returns
        -------
        tuple
            Tuple containing the SI units, SI scaling factor, and SI offset.
        """
        # Initialize default values
        units = units or " "
        exponent = exponent or 1.0
        si_units = si_units or ""
        si_scaling_factor = si_scaling_factor or 1.0
        si_offset = _base_units[units]["si_offset"] if units in _base_units else 0.0

        # Split unit string into terms and parse data associated with individual terms
        for term in units.split(" "):
            unit_multiplier, unit_term, unit_term_exponent = self.filter_unit_term(term)

            unit_term_exponent *= exponent

            si_scaling_factor *= (
                _multipliers[unit_multiplier] ** unit_term_exponent
                if unit_multiplier
                else 1.0
            )

            # Retrieve data associated with base unit
            if unit_term in _base_units:
                if unit_term_exponent == 1.0:
                    si_units += f" {self._si_map(unit_term)}"
                elif unit_term_exponent != 0.0:
                    si_units += f" {self._si_map(unit_term)}^{unit_term_exponent}"

                si_scaling_factor *= (
                    _base_units[unit_term]["si_scaling_factor"] ** unit_term_exponent
                )

            # Retrieve derived unit composition unit string and SI scaling factor
            elif unit_term in _derived_units:
                si_scaling_factor *= (
                    _derived_units[unit_term]["factor"] ** unit_term_exponent
                )

                # Recursively parse composition unit string
                si_units, si_scaling_factor, _ = self.si_data(
                    units=_derived_units[unit_term]["composition"],
                    exponent=unit_term_exponent,
                    si_units=si_units,
                    si_scaling_factor=si_scaling_factor,
                )

        return self._condense(si_units), si_scaling_factor, si_offset

    @property
    def name(self):
        """Unit String."""
        return self._name

    @property
    def si_units(self):
        """The SI unit."""
        return self._si_units

    @property
    def si_scaling_factor(self):
        """The scaling factor used in SI conversion calculations."""
        return self._si_scaling_factor

    @property
    def si_offset(self):
        """The offset used in SI conversion calculations."""
        return self._si_offset

    @property
    def dimensions(self):
        """Dimensions object."""
        return self._dimensions

    def __str__(self):
        returned_string = ""
        attrs = self.__dict__
        for key in attrs:
            returned_string += f"{key}: {attrs[key]}\n"
        return returned_string

<<<<<<< HEAD
    def __add__(self, __value):
        new_dimensions = self.dimensions + __value.dimensions
        if new_dimensions:
            return ansunits.Unit(dimensions=new_dimensions)
        if self.dimensions != __value.dimensions:
            raise UnitError.INCORRECT_UNITS(self, __value)
=======
    def __repr__(self):
        returned_string = ""
        attrs = self.__dict__
        for key in attrs:
            returned_string += f"{key}: {attrs[key]}\n"
        return returned_string
>>>>>>> e37866f4

    def __mul__(self, __value):
        if isinstance(__value, Unit):
            new_dimensions = self.dimensions * __value.dimensions
            return Unit(dimensions=new_dimensions)

        if isinstance(__value, (float, int)):
            return ansunits.Quantity(value=__value, units=self)

    def __rmul__(self, __value):
        return self.__mul__(__value)

    def __sub__(self, __value):
        new_dimensions = self.dimensions - __value.dimensions
        if new_dimensions:
            return ansunits.Unit(dimensions=new_dimensions)
        if self.dimensions != __value.dimensions:
            raise UnitError.INCORRECT_UNITS(self, __value)

    def __truediv__(self, __value):
        if isinstance(__value, Unit):
            new_dimensions = self.dimensions / __value.dimensions
            return Unit(dimensions=new_dimensions)

    def __pow__(self, __value):
        new_dimensions = self.dimensions**__value
        return Unit(dimensions=new_dimensions)

    def __eq__(self, other_unit):
        for attr, value in self.__dict__.items():
            try:
                if getattr(other_unit, attr) != value:
                    return False
            except:
                return False
        return True

<<<<<<< HEAD
    def __ne__(self, other_unit):
        return not self.__eq__(other_unit=other_unit)

=======
>>>>>>> e37866f4

class UnitError(ValueError):
    """Custom dimensions errors."""

    def __init__(self, err):
        super().__init__(err)

    @classmethod
    def INCONSISTENT_DIMENSIONS(cls):
        """Return in case of excessive parameters."""
        return cls("Units dimensions do not match given dimensions.")

    @classmethod
    def UNKNOWN_UNITS(cls, unit: str):
        return cls(f"`{unit}` is an unknown or unconfigured unit.")

    @classmethod
    def INCORRECT_UNITS(cls, unit1, unit2):
        return cls(
            f"`{unit1.si_units}` and '{unit2.si_units}' must match for this oporation"
        )<|MERGE_RESOLUTION|>--- conflicted
+++ resolved
@@ -384,21 +384,19 @@
             returned_string += f"{key}: {attrs[key]}\n"
         return returned_string
 
-<<<<<<< HEAD
     def __add__(self, __value):
         new_dimensions = self.dimensions + __value.dimensions
         if new_dimensions:
             return ansunits.Unit(dimensions=new_dimensions)
         if self.dimensions != __value.dimensions:
             raise UnitError.INCORRECT_UNITS(self, __value)
-=======
+
     def __repr__(self):
         returned_string = ""
         attrs = self.__dict__
         for key in attrs:
             returned_string += f"{key}: {attrs[key]}\n"
         return returned_string
->>>>>>> e37866f4
 
     def __mul__(self, __value):
         if isinstance(__value, Unit):
@@ -436,12 +434,8 @@
                 return False
         return True
 
-<<<<<<< HEAD
     def __ne__(self, other_unit):
         return not self.__eq__(other_unit=other_unit)
-
-=======
->>>>>>> e37866f4
 
 class UnitError(ValueError):
     """Custom dimensions errors."""
