from __future__ import annotations

from typing import Optional

import ansys.units as ansunits
from ansys.units import _api_quantity_map, _base_units, _derived_units, _multipliers


class InconsistentDimensions(ValueError):
    """Provides the error when dimensions are inconsistent."""

    def __init__(self):
        super().__init__("Unit dimensions do not match given dimensions.")


class UnconfiguredUnit(ValueError):
    """Provides the error when the specified unit is unconfigured."""

    def __init__(self, unit):
        super().__init__(f"`{unit}` is an unconfigured unit.")


class IncorrectUnits(ValueError):
    """Provides the error when the specified units are incorrect."""

    def __init__(self, unit1, unit2):
        super().__init__(
            f"`{unit1.si_units}` and '{unit2.si_units}' must match for this operation."
        )


class IncorrectTemperatureUnits(ValueError):
    """Provides the error when two temperatures are added."""

    def __init__(self, unit1, unit2):
        super().__init__(
            f"`Either {unit1.name}` or '{unit2.name}' must be a relative unit for "
            f"this operation."
        )


class Unit:
    """
    A class representing a named unit and it's base dimensions.

    Parameters
    ----------
    units: str, optional
        Name of the unit or string chain of combined units
    config: dict, optional
        dictionary of unit properties
    dimensions: Dimensions, optional
        An instance of the Dimensions class.
    system: str, optional
        Define the unit system for base units of dimension,
        default is SI.
    copy_from: Unit, optional
        A previous instance of Unit.

    Attributes
    ----------
    name
    si_units
    si_scaling_factor
    si_offset
    dimensions

    Examples
    --------
    >>> from ansys.units import Unit, Quantity
    >>> fps = Unit("ft s^-1")
    >>> fps.name
    'ft s^-1'
    >>> fps.dimensions
    {'LENGTH': 1.0, 'TIME': -1.0}
    >>> speed = Quantity(value=5, units=fps)
    >>> speed
    Quantity (5.0, "ft s^-1")
    """

    def __init__(
        self,
        units: str = None,
        config: dict = None,
        dimensions: ansunits.Dimensions = None,
        system: ansunits.UnitSystem = None,
        copy_from: ansunits.Unit = None,
    ):
        if copy_from:
            if (units) and units != copy_from.name:
                raise InconsistentDimensions()
            units = copy_from.name

        if units:
            self._name = units
            _dimensions = self._units_to_dim(units=units)
            self._dimensions = ansunits.Dimensions(_dimensions)
            if dimensions and self._dimensions != dimensions:
                raise InconsistentDimensions()
            if not self._dimensions:
                self._name = ""

        elif dimensions:
            self._dimensions = dimensions
            self._name = self._dim_to_units(dimensions=dimensions, system=system)
        else:
            self._name = ""
            self._dimensions = ansunits.Dimensions()

        if not config:
            config = self._get_config(name=self._name)
        if config:
            for key in config:
                setattr(self, f"_{key}", config[key])

        self._si_units, self._si_scaling_factor, self._si_offset = self.si_data(
            units=self.name
        )

    def _get_config(self, name: str) -> dict:
        """
        Retrieve unit configuration from '_base_units' or '_derived_units'.

        Parameters
        ----------
        name : str
            Unit string.
        Returns
        -------
        dict
            Dictionary of extra unit information.
        """
        if name in ansunits._base_units:
            return ansunits._base_units[name]
        if name in ansunits._derived_units:
            return ansunits._derived_units[name]

    def _dim_to_units(
        self,
        dimensions: ansunits.Dimensions,
        system: ansunits.UnitSystem = None,
    ) -> str:
        """
        Convert a dimensions list into a unit string.

        Parameters
        ----------
        dimensions : Dimensions object
            Instance of Dimension class.

        system : UnitSystem object, optional
            Unit system for dimensions list.
            Default is SI units.

        Returns
        -------
        str
            Unit string.
        """
        if not system:
            system = ansunits.UnitSystem()

        base_units = system.base_units
        units = ""
        for key, value in dimensions:
            if value == 1:
                units += f"{base_units[key.value]} "
            elif value != 0.0:
                value = int(value) if value % 1 == 0 else value
                units += f"{base_units[key.value]}^{value} "

        return units.strip()

    def _units_to_dim(
        self, units: str, exponent: float = None, dimensions: dict = None
    ):
        """
        Convert a unit string into a Dimensions instance.

        Parameters
        ----------
        units : str
            Unit string.
        Returns
        -------
        dict
            Dimensions dictionary
        """
        exponent = exponent or 1.0
        dimensions = dimensions or {}
        # Split unit string into terms and parse data associated with individual terms
        for term in units.split(" "):
            _, unit_term, unit_term_exponent = self.filter_unit_term(term)
            unit_term_exponent *= exponent
            # retrieve data associated with base unit
            if unit_term in _base_units:
                idx = _base_units[unit_term]["type"]

                if ansunits.BaseDimensions[idx] in dimensions:
                    dimensions[ansunits.BaseDimensions[idx]] += unit_term_exponent
                else:
                    dimensions[ansunits.BaseDimensions[idx]] = unit_term_exponent

            # Retrieve derived unit composition unit string and SI factor.
            if unit_term in _derived_units:
                # Recursively parse composition unit string

                dimensions = self._units_to_dim(
                    units=_derived_units[unit_term]["composition"],
                    exponent=unit_term_exponent,
                    dimensions=dimensions,
                )

        return dimensions

    def _has_multiplier(self, unit_term: str) -> bool:
        """
        Check if a unit term contains a multiplier.

        Parameters
        ----------
        unit_term : str
            Unit term of the unit string.

        Returns
        -------
        bool
            ``True`` if the unit term contains a multiplier, ``False`` otherwise.
        """
        # Check if the unit term is not an existing base or derived unit.
        return unit_term and not (
            (unit_term in _base_units) or (unit_term in _derived_units)
        )

    def _si_map(self, unit_term: str) -> str:
        """
        Map unit to SI unit equivalent.

        Parameters
        ----------
        unit_term : str
            Unit term of the unit string.

        Returns
        -------
        term : str
            SI unit equivalent.
        """
        # Retrieve type associated with unit term
        unit_term_type = _base_units[unit_term]["type"]

        # Find SI unit with same type as unit term
        for term, term_info in _base_units.items():
            if (
                term_info["type"] == unit_term_type
                and term_info["si_scaling_factor"] == 1.0
            ):
                return term

    def _condense(self, units=str) -> str:
        """
        Condense a unit string by collecting like terms.

        Parameters
        ----------
        units : str
            Unit string to simplify.

        Returns
        -------
        str
            Simplified unit string.
        """
        terms_and_exponents = {}
        units = units.strip()

        # Split unit string into terms and parse data associated with individual terms
        for term in units.split(" "):
            multiplier, unit_term, unit_term_exponent = self.filter_unit_term(term)
            full_term = f"{multiplier}{unit_term}"
            if full_term in terms_and_exponents:
                terms_and_exponents[full_term] += unit_term_exponent
            else:
                terms_and_exponents[full_term] = unit_term_exponent
        units = ""
        # Concatenate unit string
        for term, exponent in terms_and_exponents.items():
            if not (exponent):
                continue
            if exponent == 1.0:
                units += f"{term} "
            else:
                exponent = int(exponent) if exponent % 1 == 0 else exponent
                units += f"{term}^{exponent} "

        return units.rstrip()

    def _to_string(self):
        """
        Creates a string representation of the unit.

        Returns
        -------
        str
            A string version of the unit.
        """
        returned_string = ""
        attrs = self.__dict__
        for key in attrs:
            returned_string += f"{key}: {attrs[key]}\n"
        return returned_string

    def _new_units(self, __value, op):
        """
        Generate a new units instance depending on mathematical operation.

        Parameters
        ----------
        __value : int | float | Unit
            The given operand.
        op : str
            '*', '/', '**'.

        Returns
        -------
        Unit
            New unit instance.
        """
        new_units = ""
        if op == "**":
            for term in self.name.split(" "):
                multiplier, base, exponent = self.filter_unit_term(term)
                exponent *= __value
                new_units += f"{multiplier}{base}^{exponent} "
        if op == "/":
            new_units = self.name
            for term in __value.name.split(" "):
                multiplier, base, exponent = self.filter_unit_term(term)
                new_units += f" {multiplier}{base}^{exponent*-1}"
        if op == "*":
            new_units = f"{self.name} {__value.name}"

        return Unit(self._condense(new_units))

<<<<<<< HEAD
    def compatible_units(self) -> set[str]:
        """
        Get all units with the same dimensions.

        Returns
        -------
        set
            A set of unit objects.
        """
        ureg = ansunits.UnitRegistry()
        compatible_units = set()
        for unit in ureg:
            if self.dimensions == unit.dimensions:
                compatible_units.add(unit.name)
        for unit in _api_quantity_map:
            unit = ansunits.QuantityMap({unit: 1}).units
            if self.dimensions == unit.dimensions:
                compatible_units.add(unit.name)
        compatible_units.discard(self.name)
        return compatible_units
=======
    def _temp_precheck(self, other_unit, op: str = "+") -> Optional[Unit]:
        """
        Validate units for temperature differences.

        Parameters
        ----------
        other_unit : Unit
            Unit for comparison against current unit.
        op : str, optional
            Operation conducted on the units.

        Returns
        -------
        Unit | None
            unit object for a quantity of temperature difference or temperature.

        Raises
        ------
        IncorrectTemperatureUnits
            Cannot add two absolute temperatures.
        IncorrectUnits
            Cannot add or subtract different units.
        """

        temp = Unit("K")
        delta_temp = Unit("delta_K")
        if self == other_unit == temp and op == "+":
            raise IncorrectTemperatureUnits(self, other_unit)
        # Checks to make sure they are both temperatures.
        if (self and other_unit) in (temp, delta_temp):
            if self != other_unit:
                # Removes the delta_ prefix if there is one.
                return Unit(self.name.replace("delta_", ""))
            if self == other_unit == temp and op == "-":
                # Adds the delta_ prefix.
                return Unit(f"delta_{self.name}")
        if self != other_unit:
            raise IncorrectUnits(self, other_unit)
>>>>>>> 9f5ba2c3

    def filter_unit_term(self, unit_term: str) -> tuple:
        """
        Separate multiplier, base, and exponent from a unit term.

        Parameters
        ----------
        unit_term : str
            Unit term of the unit string.

        Returns
        -------
        tuple
            Tuple containing the multiplier, base, and exponent of the unit term.
        """
        multiplier = ""
        exponent = 1.0

        # strip exponent from unit term
        if "^" in unit_term:
            exponent = float(unit_term[unit_term.index("^") + 1 :])
            unit_term = unit_term[: unit_term.index("^")]

        base = unit_term

        # strip multiplier and base from unit term
        has_multiplier = self._has_multiplier(unit_term)
        if has_multiplier:
            for mult in _multipliers:
                if unit_term.startswith(mult):
                    if not self._has_multiplier(unit_term[len(mult) :]):
                        multiplier = mult
                        base = unit_term[len(mult) :]
                        break

        # if we thought it had a multiplier, that's just because the string wasn't
        # a known unit on its own. So if we can't actually find its multiplier then
        # this string is an invalid unit string
        if has_multiplier and not multiplier:
            raise UnconfiguredUnit(unit_term)
        return multiplier, base, exponent

    def si_data(
        self,
        units: str,
        exponent: float = None,
        si_units: str = None,
        si_scaling_factor: float = None,
    ) -> tuple:
        """
        Compute the SI unit string, SI scaling factor, and SI offset.

        Parameters
        ----------
        units : str
            Unit string representation of the quantity.
        exponent : float, None
            exponent of the unit string.
        si_units : str, None
            SI unit string representation of the quantity.
        si_scaling_factor : float, None
            SI scaling factor of the unit string.

        Returns
        -------
        tuple
            Tuple containing the SI units, SI scaling factor, and SI offset.
        """
        # Initialize default values
        units = units or " "
        exponent = exponent or 1.0
        si_units = si_units or ""
        si_scaling_factor = si_scaling_factor or 1.0
        si_offset = _base_units[units]["si_offset"] if units in _base_units else 0.0

        # Split unit string into terms and parse data associated with individual terms
        for term in units.split(" "):
            unit_multiplier, unit_term, unit_term_exponent = self.filter_unit_term(term)

            unit_term_exponent *= exponent

            si_scaling_factor *= (
                _multipliers[unit_multiplier] ** unit_term_exponent
                if unit_multiplier
                else 1.0
            )

            # Retrieve data associated with base unit
            if unit_term in _base_units:
                if unit_term_exponent == 1.0:
                    si_units += f" {self._si_map(unit_term)}"
                elif unit_term_exponent != 0.0:
                    si_units += f" {self._si_map(unit_term)}^{unit_term_exponent}"

                si_scaling_factor *= (
                    _base_units[unit_term]["si_scaling_factor"] ** unit_term_exponent
                )

            # Retrieve derived unit composition unit string and SI scaling factor
            elif unit_term in _derived_units:
                si_scaling_factor *= (
                    _derived_units[unit_term]["factor"] ** unit_term_exponent
                )

                # Recursively parse composition unit string
                si_units, si_scaling_factor, _ = self.si_data(
                    units=_derived_units[unit_term]["composition"],
                    exponent=unit_term_exponent,
                    si_units=si_units,
                    si_scaling_factor=si_scaling_factor,
                )

        return self._condense(si_units), si_scaling_factor, si_offset

    @property
    def name(self) -> str:
        """The unit string."""
        return self._name

    @property
    def si_units(self) -> str:
        """The unit string in SI units."""
        return self._si_units

    @property
    def si_scaling_factor(self) -> float:
        """The scaling factor used to convert to SI units."""
        return self._si_scaling_factor

    @property
    def si_offset(self) -> float:
        """The offset used to convert to SI units."""
        return self._si_offset

    @property
    def dimensions(self) -> ansunits.Dimensions:
        """Then units base dimensions."""
        return self._dimensions

    def __str__(self):
        return self._to_string()

    def __repr__(self):
        return self._to_string()

    def __add__(self, __value):
        return self._temp_precheck(__value)

    def __mul__(self, __value):
        if isinstance(__value, Unit):
            return self._new_units(__value, op="*")

        elif isinstance(__value, (float, int)) and not isinstance(
            __value, ansunits.Quantity
        ):
            return ansunits.Quantity(value=__value, units=self)

        else:
            return NotImplemented

    def __rmul__(self, __value):
        return self.__mul__(__value)

    def __sub__(self, __value):
        return self._temp_precheck(__value, op="-")

    def __truediv__(self, __value):
        if isinstance(__value, Unit):
            return self._new_units(__value, op="/")

        else:
            return NotImplemented

    def __pow__(self, __value):
        return self._new_units(__value, op="**")

    def __eq__(self, other_unit):
        if not isinstance(other_unit, ansunits.Unit) and self.name:
            return False
        if isinstance(other_unit, ansunits.Unit):
            return self.dimensions == other_unit.dimensions
        return True

    def __ne__(self, other_unit):
        return not self.__eq__(other_unit=other_unit)<|MERGE_RESOLUTION|>--- conflicted
+++ resolved
@@ -342,7 +342,6 @@
 
         return Unit(self._condense(new_units))
 
-<<<<<<< HEAD
     def compatible_units(self) -> set[str]:
         """
         Get all units with the same dimensions.
@@ -363,7 +362,7 @@
                 compatible_units.add(unit.name)
         compatible_units.discard(self.name)
         return compatible_units
-=======
+
     def _temp_precheck(self, other_unit, op: str = "+") -> Optional[Unit]:
         """
         Validate units for temperature differences.
@@ -402,7 +401,7 @@
                 return Unit(f"delta_{self.name}")
         if self != other_unit:
             raise IncorrectUnits(self, other_unit)
->>>>>>> 9f5ba2c3
+
 
     def filter_unit_term(self, unit_term: str) -> tuple:
         """
