from __future__ import annotations

from typing import Optional, Union

from ansys.units import (
    BaseDimensions,
    Dimensions,
    _api_quantity_map,
    _base_units,
    _derived_units,
    _multipliers,
)
from ansys.units.systems import UnitSystem


class InconsistentDimensions(ValueError):
    """Provides the error when dimensions are inconsistent."""

    def __init__(self):
        super().__init__("Unit dimensions do not match given dimensions.")


class UnconfiguredUnit(ValueError):
    """Provides the error when the specified unit is unconfigured."""

    def __init__(self, unit):
        super().__init__(f"`{unit}` is an unconfigured unit.")


class IncorrectUnits(ValueError):
    """Provides the error when the specified units are incorrect."""

    def __init__(self, unit1, unit2):
        super().__init__(
            f"`{unit1.si_units}` and '{unit2.si_units}' must match for this operation."
        )


class IncorrectTemperatureUnits(ValueError):
    """Provides the error when two temperatures are added."""

    def __init__(self, unit1, unit2):
        super().__init__(
            f"`Either {unit1.name}` or '{unit2.name}' must be a relative unit for "
            f"this operation."
        )


class UnknownMapItem(ValueError):
    """Provides the error when the specified quantity map is undefined in the yaml."""

    def __init__(self, item):
        super().__init__(f"`{item}` is not a valid quantity map item.")


def get_config(name: str) -> dict:
    """
    Retrieve unit configuration from '_base_units' or '_derived_units'.

    Parameters
    ----------
    name : str
        Unit string.
    Returns
    -------
    dict
        Dictionary of extra unit information.
    """
    if name in _base_units:
        return _base_units[name]
    if name in _derived_units:
        return _derived_units[name]


def dim_to_units(
    system: UnitSystem,
    dimensions: Dimensions,
) -> str:
    """
    Convert a dimensions list into a unit string.

    Parameters
    ----------
    dimensions : Dimensions object
        Instance of Dimension class.

        system : UnitSystem object, optional
            Unit system for dimensions list.
            Default is SI units.

        Returns
        -------
        str
            Unit string.
    """
    if not system:
        system = UnitSystem()

    base_units = system.base_units
    units = ""

    for key, value in dimensions:
        if value == 1:
            units += f"{base_units[key.value]} "
        elif value != 0.0:
            value = int(value) if value % 1 == 0 else value
            units += f"{base_units[key.value]}^{value} "

    return units.strip()


def units_to_dim(
    units: str, exponent: float = None, dimensions: dict = None
) -> dict[BaseDimensions : Union[int, float]]:
    """
    Convert a unit string into a Dimensions instance.

    Parameters
    ----------
    units : str
        Unit string.
    Returns
    -------
    dict
        Dimensions dictionary
    """
    exponent = exponent or 1.0
    dimensions = dimensions or {}
    # Split unit string into terms and parse data associated with individual terms
    for term in units.split(" "):
        _, unit_term, unit_term_exponent = filter_unit_term(term)
        unit_term_exponent *= exponent
        # retrieve data associated with base unit
        if unit_term in _base_units:
            idx = _base_units[unit_term]["type"]

            if BaseDimensions[idx] in dimensions:
                dimensions[BaseDimensions[idx]] += unit_term_exponent
            else:
                dimensions[BaseDimensions[idx]] = unit_term_exponent

        # Retrieve derived unit composition unit string and SI factor.
        if unit_term in _derived_units:
            # Recursively parse composition unit string

            dimensions = units_to_dim(
                units=_derived_units[unit_term]["composition"],
                exponent=unit_term_exponent,
                dimensions=dimensions,
            )

    return dimensions


def map_to_units(map: dict) -> str:
    """
    Convert a quantity map into a unit string.

    Parameters
    ----------
    quantity_map : dict[str, int]
        Quantity map to convert to a Unit.

    Returns
    -------
    Unit
        Unit object representation of the quantity map.
    """
    for key in map.keys():
        if key not in _api_quantity_map:
            raise UnknownMapItem(key)

    base_unit = ""

    for key, value in map.items():
        terms = _api_quantity_map[key]
        for term in terms.split(" "):
            multiplier, base, exponent = filter_unit_term(term)

            base_unit += f"{multiplier}{base}^{exponent*value} "

    return condense(base_unit)


def multiplier_check(unit_term: str) -> bool:
    """
    Check if a unit term contains a multiplier.

    Parameters
    ----------
    unit_term : str
        Unit term of the unit string.

    Returns
    -------
    bool
        ``True`` if the unit term contains a multiplier, ``False`` otherwise.
    """
    # Check if the unit term is not an existing base or derived unit.
    return unit_term and not (
        (unit_term in _base_units) or (unit_term in _derived_units)
    )


def si_map(unit_term: str) -> str:
    """
    Map unit to SI unit equivalent.

    Parameters
    ----------
    unit_term : str
        Unit term of the unit string.

    Returns
    -------
    str
        SI unit equivalent.
    """
    # Retrieve type associated with unit term
    unit_term_type = _base_units[unit_term]["type"]

    # Find SI unit with same type as unit term
    for term, term_info in _base_units.items():
        if (
            term_info["type"] == unit_term_type
            and term_info["si_scaling_factor"] == 1.0
        ):
            return term


def condense(units=str) -> str:
    """
    Condense a unit string by collecting like terms.

    Parameters
    ----------
    units : str
        Unit string to simplify.

    Returns
    -------
    str
        Simplified unit string.
    """
    terms_and_exponents = {}
    units = units.strip()

    # Split unit string into terms and parse data associated with individual terms
    for term in units.split(" "):
        multiplier, unit_term, unit_term_exponent = filter_unit_term(term)
        full_term = f"{multiplier}{unit_term}"
        if full_term in terms_and_exponents:
            terms_and_exponents[full_term] += unit_term_exponent
        else:
            terms_and_exponents[full_term] = unit_term_exponent
    units = ""
    # Concatenate unit string
    for term, exponent in terms_and_exponents.items():
        if not (exponent):
            continue
        if exponent == 1.0:
            units += f"{term} "
        else:
            exponent = int(exponent) if exponent % 1 == 0 else exponent
            units += f"{term}^{exponent} "

    return units.rstrip()


def filter_unit_term(unit_term: str) -> tuple:
    """
    Separate multiplier, base, and exponent from a unit term.

    Parameters
    ----------
    unit_term : str
        Unit term of the unit string.

    Returns
    -------
    tuple
        Tuple containing the multiplier, base, and exponent of the unit term.
    """
    multiplier = ""
    exponent = 1.0

    # strip exponent from unit term
    if "^" in unit_term:
        exponent = float(unit_term[unit_term.index("^") + 1 :])
        unit_term = unit_term[: unit_term.index("^")]

    base = unit_term

    # strip multiplier and base from unit term
    has_multiplier = multiplier_check(unit_term)
    if has_multiplier:
        for mult in _multipliers:
            if unit_term.startswith(mult):
                if not multiplier_check(unit_term[len(mult) :]):
                    multiplier = mult
                    base = unit_term[len(mult) :]
                    break

    # if we thought it had a multiplier, that's just because the string wasn't
    # a known unit on its own. So if we can't actually find its multiplier then
    # this string is an invalid unit string
    if has_multiplier and not multiplier:
        raise UnconfiguredUnit(unit_term)
    return multiplier, base, exponent


def si_data(
    units: str,
    exponent: float = None,
    si_units: str = None,
    si_scaling_factor: float = None,
) -> tuple:
    """
    Compute the SI unit string, SI scaling factor, and SI offset.

    Parameters
    ----------
    units : str
        Unit string representation of the quantity.
    exponent : float, None
        exponent of the unit string.
    si_units : str, None
        SI unit string representation of the quantity.
    si_scaling_factor : float, None
        SI scaling factor of the unit string.

    Returns
    -------
    tuple
        Tuple containing the SI units, SI scaling factor, and SI offset.
    """
    # Initialize default values
    units = units or " "
    exponent = exponent or 1.0
    si_units = si_units or ""
    si_scaling_factor = si_scaling_factor or 1.0
    si_offset = _base_units[units]["si_offset"] if units in _base_units else 0.0

    # Split unit string into terms and parse data associated with individual terms
    for term in units.split(" "):
        unit_multiplier, unit_term, unit_term_exponent = filter_unit_term(term)

        unit_term_exponent *= exponent

        si_scaling_factor *= (
            _multipliers[unit_multiplier] ** unit_term_exponent
            if unit_multiplier
            else 1.0
        )

        # Retrieve data associated with base unit
        if unit_term in _base_units:
            if unit_term_exponent == 1.0:
                si_units += f" {si_map(unit_term)}"
            elif unit_term_exponent != 0.0:
                si_units += f" {si_map(unit_term)}^{unit_term_exponent}"

            si_scaling_factor *= (
                _base_units[unit_term]["si_scaling_factor"] ** unit_term_exponent
            )

        # Retrieve derived unit composition unit string and SI scaling factor
        elif unit_term in _derived_units:
            si_scaling_factor *= (
                _derived_units[unit_term]["factor"] ** unit_term_exponent
            )

            # Recursively parse composition unit string
            si_units, si_scaling_factor, _ = si_data(
                units=_derived_units[unit_term]["composition"],
                exponent=unit_term_exponent,
                si_units=si_units,
                si_scaling_factor=si_scaling_factor,
            )

    return condense(si_units), si_scaling_factor, si_offset


class Unit:
    """
    A class containing the string name and dimensions of a unit.

    Parameters
    ----------
    units: str, optional
        Name of the unit or string chain of combined units
    config: dict, optional
        dictionary of unit properties
    dimensions: Dimensions, optional
        An instance of the Dimensions class.
    system: str, optional
        Define the unit system for base units of dimension,
        default is SI.
    map: dict, optional
        A dictionary of api map keys from the cfg.yaml and exponent values.
    copy_from: Unit, optional
        A previous instance of Unit.

    Attributes
    ----------
    name
    si_units
    si_scaling_factor
    si_offset
    dimensions

    Examples
    --------
    >>> from ansys.units import Unit, Quantity
    >>> fps = Unit("ft s^-1")
    >>> fps.name
    'ft s^-1'
    >>> fps.dimensions
    {'LENGTH': 1.0, 'TIME': -1.0}
    >>> speed = Quantity(value=5, units=fps)
    >>> speed
    Quantity (5.0, "ft s^-1")
    """

    def __init__(
        self,
        units: str = None,
        config: dict = None,
        dimensions: Dimensions = None,
        system: Union[UnitSystem, str] = None,
        map: dict = None,
        copy_from: Unit = None,
    ):
        if copy_from:
            if (units) and units != copy_from.name:
                raise InconsistentDimensions()
            units = copy_from.name

        if map:
            units = map_to_units(map=map)

        if units:
            self._name = units
            _dimensions = units_to_dim(units=units)
            self._dimensions = Dimensions(_dimensions)
            if dimensions and self._dimensions != dimensions:
                raise InconsistentDimensions()
            if not self._dimensions:
                self._name = ""

        elif dimensions:
            self._dimensions = dimensions
            self._name = dim_to_units(dimensions=dimensions, system=system)
        else:
            self._name = ""
            self._dimensions = Dimensions()

        if not config:
            config = get_config(name=self._name)
        if config:
            for key in config:
                setattr(self, f"_{key}", config[key])

        self._si_units, self._si_scaling_factor, self._si_offset = si_data(
            units=self.name
        )

    def _to_string(self):
        """
        Creates a string representation of the unit.

        Returns
        -------
        str
            A string version of the unit.
        """
        returned_string = ""
        attrs = self.__dict__
        for key in attrs:
            returned_string += f"{key}: {attrs[key]}\n"
        return returned_string

    def _new_units(self, __value, op):
        """
        Generate a new units instance depending on mathematical operation.

        Parameters
        ----------
        __value : int | float | Unit
            The given operand.
        op : str
            '*', '/', '**'.

        Returns
        -------
        Unit
            New unit instance.
        """
        new_units = ""
        if op == "**":
            for term in self.name.split(" "):
                multiplier, base, exponent = filter_unit_term(term)
                exponent *= __value
                new_units += f"{multiplier}{base}^{exponent} "
        if op == "/":
            new_units = self.name
            for term in __value.name.split(" "):
                multiplier, base, exponent = filter_unit_term(term)
                new_units += f" {multiplier}{base}^{exponent*-1}"
        if op == "*":
            new_units = f"{self.name} {__value.name}"
        return Unit(condense(new_units))

    def _temp_precheck(self, other_unit, op: str = "+") -> Optional[Unit]:
        """
        Validate units for temperature differences.

        Parameters
        ----------
        other_unit : Unit
            Unit for comparison against current unit.
        op : str, optional
            Operation conducted on the units.

        Returns
        -------
        Unit | None
            unit object for a quantity of temperature difference or temperature.

        Raises
        ------
        IncorrectTemperatureUnits
            Cannot add two absolute temperatures.
        IncorrectUnits
            Cannot add or subtract different units.
        """
        base = ansunits.BaseDimensions
        dims = ansunits.Dimensions
        temp = dims(dimensions={base.TEMPERATURE: 1})
        delta_temp = dims(dimensions={base.TEMPERATURE_DIFFERENCE: 1})
        if self.dimensions == other_unit.dimensions == temp and op == "+":
            raise IncorrectTemperatureUnits(self, other_unit)
        # Checks to make sure they are both temperatures.
        if (self.dimensions and other_unit.dimensions) in (temp, delta_temp):
            if self.dimensions != other_unit.dimensions:
                # Removes the delta_ prefix if there is one.
                return Unit(self.name.replace("delta_", ""))
            if self.dimensions == other_unit.dimensions == temp and op == "-":
                # Adds the delta_ prefix.
                return Unit(f"delta_{self.name}")
        if self.dimensions != other_unit.dimensions:
            raise IncorrectUnits(self, other_unit)

    @property
    def name(self) -> str:
        """The unit string."""
        return self._name

    @property
    def si_units(self) -> str:
        """The unit string in SI units."""
        return self._si_units

    @property
    def si_scaling_factor(self) -> float:
        """The scaling factor used to convert to SI units."""
        return self._si_scaling_factor

    @property
    def si_offset(self) -> float:
        """The offset used to convert to SI units."""
        return self._si_offset

    @property
    def dimensions(self) -> Dimensions:
        """Then units base dimensions."""
        return self._dimensions

    def convert(self, system: UnitSystem) -> Unit:
        """
        Convert a unit into the unit system.

        Parameters
        ----------
        system : UnitSystem
            Unit system to convert to.

        Returns
        -------
        Unit
            Unit object converted into the unit system.

        Examples
        --------
        >>> ur = UnitRegistry()
        >>> speed_si = Unit(units= ur.m / ur.s)
        >>> bt = UnitSystem(system="BT")
        >>> speed_bt = speed_si.convert(bt)
        """

        return Unit(dimensions=self.dimensions, system=system)

    def __str__(self):
        return self._to_string()

    def __repr__(self):
        return self._to_string()

    def __add__(self, __value):
        return self._temp_precheck(__value)

    def __mul__(self, __value):
        if isinstance(__value, Unit):
            return self._new_units(__value, op="*")

        else:
            return NotImplemented

    def __rmul__(self, __value):
        return self.__mul__(__value)

    def __sub__(self, __value):
        return self._temp_precheck(__value, op="-")

    def __truediv__(self, __value):
        if isinstance(__value, Unit):
            return self._new_units(__value, op="/")

        else:
            return NotImplemented

    def __pow__(self, __value):
        return self._new_units(__value, op="**")

    def __eq__(self, other_unit):
        if not isinstance(other_unit, Unit) and self.name:
            return False
<<<<<<< HEAD
        if isinstance(other_unit, ansunits.Unit):
            checks = [
                self.dimensions == other_unit.dimensions,
                self.si_offset == other_unit.si_offset,
                self.si_scaling_factor == other_unit.si_scaling_factor,
            ]
            return all(checks)
=======
        if isinstance(other_unit, Unit):
            return self.dimensions == other_unit.dimensions
>>>>>>> 4d4cd8b5
        return True

    def __ne__(self, other_unit):
        return not self.__eq__(other_unit=other_unit)<|MERGE_RESOLUTION|>--- conflicted
+++ resolved
@@ -635,7 +635,6 @@
     def __eq__(self, other_unit):
         if not isinstance(other_unit, Unit) and self.name:
             return False
-<<<<<<< HEAD
         if isinstance(other_unit, ansunits.Unit):
             checks = [
                 self.dimensions == other_unit.dimensions,
@@ -643,10 +642,6 @@
                 self.si_scaling_factor == other_unit.si_scaling_factor,
             ]
             return all(checks)
-=======
-        if isinstance(other_unit, Unit):
-            return self.dimensions == other_unit.dimensions
->>>>>>> 4d4cd8b5
         return True
 
     def __ne__(self, other_unit):
