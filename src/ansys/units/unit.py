import ansys.units as ansunits
from ansys.units import _base_units, _derived_units, _multipliers


class Unit:
    """
    A class with all unit information for a quantity.

    Parameters
    ----------
    units: str, optional
        Name of the unit or string chain of combined units
    config: dict, optional
        dictionary of unit properties
    dimensions: Dimensions, optional
        An instance of the Dimensions class.
    unit_sys: str, optional
        Define the unit system for base units of dimension,
        default is SI.

    Attributes
    ----------
    name
    si_units
    si_multiplier
    si_offset
    dimensions
    """

    def __init__(
        self,
        units: str = None,
        config: dict = None,
        dimensions: ansunits.Dimensions = None,
        unit_sys: ansunits.UnitSystem = None,
    ):
        if units:
            self._name = units
            _dimensions = self._units_to_dim(units=units)
            self._dimensions = ansunits.Dimensions(_dimensions)
            if dimensions and self._dimensions != dimensions:
                raise UnitError.INCONSISTENT_DIMENSIONS()
            if not self._dimensions:
                self._name = ""
        elif dimensions:
            self._dimensions = dimensions
            self._name = self._dim_to_units(dimensions=dimensions, unit_sys=unit_sys)
        else:
            self._name = ""
            self._dimensions = ansunits.Dimensions()

        if not config:
            config = self._get_config(name=self._name)
        if config:
            for key in config:
                setattr(self, f"_{key}", config[key])

        self._si_units, self._si_scaling_factor, self._si_offset = self.si_data(
            units=self.name
        )

    def _get_config(self, name: str) -> dict:
        """
        Retrieve unit configuration from '_base_units' or '_derived_units'.

        Parameters
        ----------
        name : str
            Unit string.
        Returns
        -------
        dict
            Dictionary of extra unit information.
        """
        if name in ansunits._base_units:
            return ansunits._base_units[name]
        if name in ansunits._derived_units:
            return ansunits._derived_units[name]

    def _dim_to_units(
        self,
        dimensions: ansunits.Dimensions,
        unit_sys: ansunits.UnitSystem = None,
    ) -> str:
        """
        Convert a dimensions list into a unit string.

        Parameters
        ----------
        dimensions : Dimensions object
            Instance of Dimension class.

        unit_sys : UnitSystem object, optional
            Unit system for dimensions list.
            Default is SI units.

        Returns
        -------
        str
            Unit string.
        """
        if not unit_sys:
            unit_sys = ansunits.UnitSystem()

        base_units = unit_sys.base_units
        units = ""
        for key, value in dimensions:
            if value == 1:
                units += f"{base_units[key.value]} "
            elif value != 0.0:
                value = int(value) if value % 1 == 0 else value
                units += f"{base_units[key.value]}^{value} "

        return units.strip()

    def _units_to_dim(
        self, units: str, exponent: float = None, dimensions: dict = None
    ):
        """
        Convert a unit string into a Dimensions instance.

        Parameters
        ----------
        units : str
            Unit string.
        Returns
        -------
        dict
            Dimensions dictionary
        """
        exponent = exponent or 1.0
        dimensions = dimensions or {}
        # Split unit string into terms and parse data associated with individual terms
        for term in units.split(" "):
            _, unit_term, unit_term_exponent = self.filter_unit_term(term)
            unit_term_exponent *= exponent
            # retrieve data associated with base unit
            if unit_term in _base_units:
                idx = _base_units[unit_term]["type"]

                if ansunits.BaseDimensions[idx] in dimensions:
                    dimensions[ansunits.BaseDimensions[idx]] += unit_term_exponent
                else:
                    dimensions[ansunits.BaseDimensions[idx]] = unit_term_exponent

            # Retrieve derived unit composition unit string and SI factor.
            if unit_term in _derived_units:
                # Recursively parse composition unit string

                dimensions = self._units_to_dim(
                    units=_derived_units[unit_term]["composition"],
                    exponent=unit_term_exponent,
                    dimensions=dimensions,
                )

        return dimensions

    def _has_multiplier(self, unit_term: str) -> bool:
        """
        Check if a unit term contains a multiplier.

        Parameters
        ----------
        unit_term : str
            Unit term of the unit string.

        Returns
        -------
        bool
            ``True`` if the unit term contains a multiplier, ``False`` otherwise.
        """
        # Check if the unit term is not an existing base or derived unit.
        return unit_term and not (
            (unit_term in _base_units) or (unit_term in _derived_units)
        )

    def _si_map(self, unit_term: str) -> str:
        """
        Map unit to SI unit equivalent.

        Parameters
        ----------
        unit_term : str
            Unit term of the unit string.

        Returns
        -------
        term : str
            SI unit equivalent.
        """
        # Retrieve type associated with unit term
        unit_term_type = _base_units[unit_term]["type"]

        # Find SI unit with same type as unit term
        for term, term_info in _base_units.items():
            if (
                term_info["type"] == unit_term_type
                and term_info["si_scaling_factor"] == 1.0
            ):
                return term

    def _condense(self, units=str) -> str:
        """
        Condense a unit string by collecting like terms.

        Parameters
        ----------
        units : str
            Unit string to simplify.

        Returns
        -------
        str
            Simplified unit string.
        """
        terms_and_exponents = {}
        units = units.strip()

        # Split unit string into terms and parse data associated with individual terms
        for term in units.split(" "):
            _, unit_term, unit_term_exponent = self.filter_unit_term(term)

            if unit_term in terms_and_exponents:
                terms_and_exponents[unit_term] += unit_term_exponent
            else:
                terms_and_exponents[unit_term] = unit_term_exponent

        units = ""

        # Concatenate unit string
        for term, exponent in terms_and_exponents.items():
            if not (exponent):
                continue
            if exponent == 1.0:
                units += f"{term} "
            else:
                exponent = int(exponent) if exponent % 1 == 0 else exponent
                units += f"{term}^{exponent} "

        return units.rstrip()

    def filter_unit_term(self, unit_term: str) -> tuple:
        """
        Separate multiplier, base, and exponent from a unit term.

        Parameters
        ----------
        unit_term : str
            Unit term of the unit string.

        Returns
        -------
        tuple
            Tuple containing the multiplier, base, and exponent of the unit term.
        """
        multiplier = ""
        exponent = 1.0

        # strip exponent from unit term
        if "^" in unit_term:
            exponent = float(unit_term[unit_term.index("^") + 1 :])
            unit_term = unit_term[: unit_term.index("^")]

        base = unit_term

        # strip multiplier and base from unit term
        has_multiplier = self._has_multiplier(unit_term)
        if has_multiplier:
            for mult in _multipliers:
                if unit_term.startswith(mult):
                    if not self._has_multiplier(unit_term[len(mult) :]):
                        multiplier = mult
                        base = unit_term[len(mult) :]
                        break

        # if we thought it had a multiplier, that's just because the string wasn't
        # a known unit on its own. So if we can't actually find its multiplier then
        # this string is an invalid unit string
        if has_multiplier and not multiplier:
            raise UnitError.UNKNOWN_UNITS(unit_term)
        return multiplier, base, exponent

    def si_data(
        self,
        units: str,
        exponent: float = None,
        si_units: str = None,
        si_scaling_factor: float = None,
    ) -> tuple:
        """
        Compute the SI unit string, SI scaling factor, and SI offset.

        Parameters
        ----------
        units : str
            Unit string representation of the quantity.
        exponent : float, None
            exponent of the unit string.
        si_units : str, None
            SI unit string representation of the quantity.
        si_scaling_factor : float, None
            SI scaling factor of the unit string.

        Returns
        -------
        tuple
            Tuple containing the SI units, SI scaling factor, and SI offset.
        """
        # Initialize default values
        units = units or " "
        exponent = exponent or 1.0
        si_units = si_units or ""
        si_scaling_factor = si_scaling_factor or 1.0
        si_offset = _base_units[units]["si_offset"] if units in _base_units else 0.0

        # Split unit string into terms and parse data associated with individual terms
        for term in units.split(" "):
            unit_multiplier, unit_term, unit_term_exponent = self.filter_unit_term(term)

            unit_term_exponent *= exponent

            si_scaling_factor *= (
                _multipliers[unit_multiplier] ** unit_term_exponent
                if unit_multiplier
                else 1.0
            )

            # Retrieve data associated with base unit
            if unit_term in _base_units:
                if unit_term_exponent == 1.0:
                    si_units += f" {self._si_map(unit_term)}"
                elif unit_term_exponent != 0.0:
                    si_units += f" {self._si_map(unit_term)}^{unit_term_exponent}"

                si_scaling_factor *= (
                    _base_units[unit_term]["si_scaling_factor"] ** unit_term_exponent
                )

            # Retrieve derived unit composition unit string and SI scaling factor
            elif unit_term in _derived_units:
                si_scaling_factor *= (
                    _derived_units[unit_term]["factor"] ** unit_term_exponent
                )

                # Recursively parse composition unit string
                si_units, si_scaling_factor, _ = self.si_data(
                    units=_derived_units[unit_term]["composition"],
                    exponent=unit_term_exponent,
                    si_units=si_units,
                    si_scaling_factor=si_scaling_factor,
                )

        return self._condense(si_units), si_scaling_factor, si_offset

    @property
    def name(self):
        """Unit String."""
        return self._name

    @property
    def si_units(self):
        """The SI unit."""
        return self._si_units

    @property
    def si_scaling_factor(self):
        """The scaling factor used in SI conversion calculations."""
        return self._si_scaling_factor

    @property
    def si_offset(self):
        """The offset used in SI conversion calculations."""
        return self._si_offset

    @property
    def dimensions(self):
        """Dimensions object."""
        return self._dimensions

    def __str__(self):
        returned_string = ""
        attrs = self.__dict__
        for key in attrs:
            returned_string += f"{key}: {attrs[key]}\n"
        return returned_string

<<<<<<< HEAD
    def __repr__(self):
        returned_string = ""
        attrs = self.__dict__
        for key in attrs:
            returned_string += f"{key}: {attrs[key]}\n"
        return returned_string

=======
>>>>>>> fcf61ce2
    def __add__(self, __value):
        new_dimensions = self.dimensions + __value.dimensions
        if new_dimensions:
            return ansunits.Unit(dimensions=new_dimensions)
        if self.dimensions != __value.dimensions:
            raise UnitError.INCORRECT_UNITS(self, __value)

<<<<<<< HEAD
=======
    def __repr__(self):
        returned_string = ""
        attrs = self.__dict__
        for key in attrs:
            returned_string += f"{key}: {attrs[key]}\n"
        return returned_string

>>>>>>> fcf61ce2
    def __mul__(self, __value):
        if isinstance(__value, Unit):
            new_dimensions = self.dimensions * __value.dimensions
            return Unit(dimensions=new_dimensions)

        if isinstance(__value, (float, int)):
            return ansunits.Quantity(value=__value, units=self)

    def __rmul__(self, __value):
        return self.__mul__(__value)

    def __sub__(self, __value):
        new_dimensions = self.dimensions - __value.dimensions
        if new_dimensions:
            return ansunits.Unit(dimensions=new_dimensions)
        if self.dimensions != __value.dimensions:
            raise UnitError.INCORRECT_UNITS(self, __value)

    def __truediv__(self, __value):
        if isinstance(__value, Unit):
            new_dimensions = self.dimensions / __value.dimensions
            return Unit(dimensions=new_dimensions)

    def __pow__(self, __value):
        new_dimensions = self.dimensions**__value
        return Unit(dimensions=new_dimensions)

    def __eq__(self, other_unit):
        for attr, value in self.__dict__.items():
            try:
                if getattr(other_unit, attr) != value:
                    return False
            except:
                return False
        return True

    def __ne__(self, other_unit):
        return not self.__eq__(other_unit=other_unit)


class UnitError(ValueError):
    """Custom dimensions errors."""

    def __init__(self, err):
        super().__init__(err)

    @classmethod
    def INCONSISTENT_DIMENSIONS(cls):
        """Return in case of excessive parameters."""
        return cls("Units dimensions do not match given dimensions.")

    @classmethod
    def UNKNOWN_UNITS(cls, unit: str):
        return cls(f"`{unit}` is an unknown or unconfigured unit.")

    @classmethod
    def INCORRECT_UNITS(cls, unit1, unit2):
        return cls(
            f"`{unit1.si_units}` and '{unit2.si_units}' must match for this oporation"
        )<|MERGE_RESOLUTION|>--- conflicted
+++ resolved
@@ -101,6 +101,7 @@
         """
         if not unit_sys:
             unit_sys = ansunits.UnitSystem()
+            unit_sys = ansunits.UnitSystem()
 
         base_units = unit_sys.base_units
         units = ""
@@ -384,7 +385,6 @@
             returned_string += f"{key}: {attrs[key]}\n"
         return returned_string
 
-<<<<<<< HEAD
     def __repr__(self):
         returned_string = ""
         attrs = self.__dict__
@@ -392,8 +392,6 @@
             returned_string += f"{key}: {attrs[key]}\n"
         return returned_string
 
-=======
->>>>>>> fcf61ce2
     def __add__(self, __value):
         new_dimensions = self.dimensions + __value.dimensions
         if new_dimensions:
@@ -401,16 +399,6 @@
         if self.dimensions != __value.dimensions:
             raise UnitError.INCORRECT_UNITS(self, __value)
 
-<<<<<<< HEAD
-=======
-    def __repr__(self):
-        returned_string = ""
-        attrs = self.__dict__
-        for key in attrs:
-            returned_string += f"{key}: {attrs[key]}\n"
-        return returned_string
-
->>>>>>> fcf61ce2
     def __mul__(self, __value):
         if isinstance(__value, Unit):
             new_dimensions = self.dimensions * __value.dimensions
