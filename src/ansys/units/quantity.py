"""Provides ``Quantity`` class."""
from typing import Optional, Tuple

<<<<<<< HEAD
import ansys.units as pyunits
from ansys.units._constants import _QuantityType
from ansys.units.units import parse_temperature_units
=======
import ansys.units as q
>>>>>>> 264a8bb1


class Quantity(float):
    """Quantity instantiates physical quantities using their real values and units. All
    the instances of this class are converted to base SI units system to have
    consistency in arithmetic operations.

    Parameters
    ----------
    value : int | float
        Real value of quantity.
    units : str
        Unit string representation of quantity.
    quantity_map : dict
        Quantity map representation of quantity.
    dimensions : list
        Dimensions representation of quantity.

    Methods
    -------
    to()
        Converts to given unit string.

    Returns
    -------
    Quantity instance.
    """

    def __new__(
        cls, value, units=None, quantity_map=None, dimensions=None, _type_hint=None
    ):
        if (
            (units and quantity_map)
            or (units and dimensions)
            or (quantity_map and dimensions)
        ):
            raise QuantityError.EXCESSIVE_PARAMETERS()

<<<<<<< HEAD
        _units_table = pyunits.UnitsTable()
=======
        _units_table = q.Units()
>>>>>>> 264a8bb1
        _value = float(value)

        if units is not None:
            _unit = units

        if quantity_map:
            units = pyunits.QuantityMap(quantity_map).units
            _unit = units

        if dimensions:
            _dimensions = pyunits.Dimensions(dimensions=dimensions)
            _unit = _dimensions.units

        _, si_multiplier, si_offset = _units_table.si_data(units=_unit)
        _si_value = (_value + si_offset) * si_multiplier

        return float.__new__(cls, _si_value)

    def __init__(
        self, value, units=None, quantity_map=None, dimensions=None, _type_hint=None
    ):
        if (
            (units and quantity_map)
            or (units and dimensions)
            or (quantity_map and dimensions)
        ):
            raise QuantityError.EXCESSIVE_PARAMETERS()

<<<<<<< HEAD
        self._units_table = pyunits.UnitsTable()
=======
        self._units = q.Units()
>>>>>>> 264a8bb1
        self._value = float(value)

        if units is not None:
            self._unit = units
            self._dimensions = pyunits.Dimensions(units=units)

        if quantity_map:
            units = pyunits.QuantityMap(quantity_map).units
            self._unit = units
            self._dimensions = pyunits.Dimensions(units=units)

        if dimensions:
            self._dimensions = pyunits.Dimensions(dimensions=dimensions)
            self._unit = self._dimensions.units

        self._type = self._units.get_type(self._unit)
        if (
            self._type == q._QuantityType.temperature
            and _type_hint == q._QuantityType.temperature_difference
        ):
            self._type = q._QuantityType.temperature_difference

        si_units, si_multiplier, si_offset = self._units.si_data(units=self._unit)

        self._si_units = si_units

        # Well, this is going to have to be a hack, but we
        # need to fix the wider design to do this properly
        self._fix_temperature_units()

        self._si_value = (self.value + si_offset) * si_multiplier

    def _arithmetic_precheck(self, __value) -> str:
        """Validate dimensions of quantities.

        Parameters
        ----------
        __value : Quantity | int | float
            Value modifying current quantity object.
        Returns
        -------
        str
            SI unit string of new quantity.
        """
        # Cannot perform operations between quantities with incompatible dimensions
        if isinstance(__value, Quantity) and (self.dimensions != __value.dimensions):
            raise QuantityError.INCOMPATIBLE_DIMENSIONS(self.units, __value.units)
        # Cannot perform operations on a non-dimensionless quantity
        if not isinstance(__value, Quantity) and (not self.is_dimensionless):
            raise QuantityError.INCOMPATIBLE_VALUE(__value)

    def _temp_precheck(self) -> Optional[str]:
        """Validate units for temperature differences.

        Returns
        -------
        str | None
            Units of temperature difference.
        """
        if self.type in [
            q._QuantityType.temperature,
            q._QuantityType.temperature_difference,
        ]:
            return "delta_K"

    @property
    def value(self):
        """Real value."""
        return self._value

    @value.setter
    def value(self, new_value):
        self._value = new_value

    @property
    def units(self):
        """Unit string."""
        return self._unit

    @property
    def si_value(self):
        """SI conversion value."""
        return self._si_value

    @property
    def si_units(self):
        """SI conversion unit string."""
        return self._si_units

    @property
    def dimensions(self):
        """Dimensions."""
        return self._dimensions.dimensions

    @property
    def is_dimensionless(self) -> bool:
        """Check if quantity is dimensionless."""
        return all([dim == 0.0 for dim in self.dimensions])

    @property
    def type(self):
        """Type."""
        return self._type

    def to(self, to_units: str) -> "Quantity":
        """Perform quantity conversions.

        Parameters
        ----------
        to_units : str
            Desired unit to be converted to.

        Returns
        -------
        Quantity
            Quantity object containing desired quantity conversion.
        """

        if not isinstance(to_units, str):
            raise TypeError("`to_units` should be a `str` type.")

        new_type = None

        if self.type == q._QuantityType.temperature_difference:
            new_type = q._QuantityType.temperature_difference
            to_units = Quantity._fix_these_temperature_units(
                to_units, ignore_exponent=True
            )

        # Retrieve all SI required SI data and perform conversion
        _, si_multiplier, si_offset = self._units.si_data(to_units)
        new_value = (self.si_value / si_multiplier) - si_offset

        new_obj = Quantity(value=new_value, units=to_units, _type_hint=new_type)

        # Confirm conversion compatibility
        self._arithmetic_precheck(new_obj)

        return new_obj

    def __str__(self):
        return f'({self.value}, "{self.units}")'

    def __repr__(self):
        return f'Quantity ({self.value}, "{self.units}")'

    def __pow__(self, __value):
        temp_dimensions = [dim * __value for dim in self.dimensions]
        new_si_value = self.si_value**__value
        new_dimensions = pyunits.Dimensions(dimensions=temp_dimensions)
        return Quantity(value=new_si_value, units=new_dimensions.units)

    def __mul__(self, __value):
        if isinstance(__value, Quantity):
            temp_dimensions = [
                dim + __value.dimensions[idx] for idx, dim in enumerate(self.dimensions)
            ]
            new_si_value = self.si_value * __value.si_value
            new_dimensions = pyunits.Dimensions(dimensions=temp_dimensions)
            new_units = new_dimensions.units
            return Quantity(
                value=new_si_value,
                units=new_units,
                _type_hint=self._determine_new_type(__value),
            )

        if isinstance(__value, (float, int)):
            new_units = self._temp_precheck() or self.si_units
            return Quantity(value=self.si_value * __value, units=new_units)

    def __rmul__(self, __value):
        return self.__mul__(__value)

    def __truediv__(self, __value):
        if isinstance(__value, Quantity):
            temp_dimensions = [
                dim - __value.dimensions[idx] for idx, dim in enumerate(self.dimensions)
            ]
            new_si_value = self.si_value / __value.si_value
            new_dimensions = pyunits.Dimensions(dimensions=temp_dimensions)
            new_units = new_dimensions.units
            result = Quantity(value=new_si_value, units=new_units)
            # HACK
            convert_to_temp_difference = (
                q._QuantityType.temperature == result.type
                and __value.type
                in (q._QuantityType.temperature, q._QuantityType.temperature_difference)
            )
            if convert_to_temp_difference:
                result._type = q._QuantityType.temperature_difference
            return result

        if isinstance(__value, (float, int)):
            new_units = self.si_units
            return Quantity(value=self.si_value / __value, units=new_units)

    def __rtruediv__(self, __value):
        return Quantity(__value, "") / self

    def __add__(self, __value):
        self._arithmetic_precheck(__value)
        new_units = self._temp_precheck() or self.si_units
        new_value = float(self) + float(__value)
        return Quantity(value=new_value, units=new_units)

    def __radd__(self, __value):
        return self.__add__(__value)

    def __sub__(self, __value):
        self._arithmetic_precheck(__value)
        new_units = self._temp_precheck() or self.si_units
        new_value = float(self) - float(__value)
        return Quantity(value=new_value, units=new_units)

    def __rsub__(self, __value):
        return self.__sub__(__value)

    def __neg__(self):
        return Quantity(-self.value, self.units)

    def __gt__(self, __value):
        self._arithmetic_precheck(__value)
        return float(self) > float(__value)

    def __ge__(self, __value):
        self._arithmetic_precheck(__value)
        return float(self) >= float(__value)

    def __lt__(self, __value):
        self._arithmetic_precheck(__value)
        return float(self) < float(__value)

    def __le__(self, __value):
        self._arithmetic_precheck(__value)
        return float(self) <= float(__value)

    def __eq__(self, __value):
        self._arithmetic_precheck(__value)
        return float(self) == float(__value)

    def __neq__(self, __value):
        self._arithmetic_precheck(__value)
        return float(self) != float(__value)

    @staticmethod
    def _fix_these_temperature_units(
        units: str, ignore_exponent: bool, units_to_search: Tuple[str] = None
    ) -> str:
        new_units = q.parse_temperature_units(units, ignore_exponent, units_to_search)
        return " ".join(
            ("delta_" + term[0])
            if (term[1] and not term[0].startswith("delta_"))
            else term[0]
            for term in new_units
        )

    def _fix_temperature_units(self):
        # HACK
        ignore_exponent = self.type == q._QuantityType.temperature_difference
        self._unit = Quantity._fix_these_temperature_units(self._unit, ignore_exponent)
        self._si_units = Quantity._fix_these_temperature_units(
            self._si_units, ignore_exponent, ("K",)
        )

    def _determine_new_type(self, other=None):
        # HACK the only concern here is to fix the loss of
        # Temperature Difference information. Return
        # Temperature Difference if it's involved else None
        # such that the caller figures it out in the usual way
        if q._QuantityType.temperature_difference in (self.type, other.type):
            return q._QuantityType.temperature_difference


class QuantityError(ValueError):
    """Custom quantity errors."""

    def __init__(self, err):
        super().__init__(err)

    @classmethod
    def EXCESSIVE_PARAMETERS(cls):
        return cls(
            "Quantity only accepts 1 of the following parameters: \
            (units) or (quantity_map) or (dimensions)."
        )

    @classmethod
    def INCOMPATIBLE_DIMENSIONS(cls, from_unit, to_unit):
        return cls(f"`{from_unit}` and `{to_unit}` have incompatible dimensions.")

    @classmethod
    def INCOMPATIBLE_VALUE(cls, value):
        return cls(f"`{value}` is incompatible with the current quantity object.")

    @classmethod
    def UNKNOWN_UNITS(cls, unit: str):
        return cls(f"`{unit}` is an unknown or unconfigured unit.")<|MERGE_RESOLUTION|>--- conflicted
+++ resolved
@@ -1,13 +1,7 @@
 """Provides ``Quantity`` class."""
 from typing import Optional, Tuple
 
-<<<<<<< HEAD
 import ansys.units as pyunits
-from ansys.units._constants import _QuantityType
-from ansys.units.units import parse_temperature_units
-=======
-import ansys.units as q
->>>>>>> 264a8bb1
 
 
 class Quantity(float):
@@ -46,11 +40,7 @@
         ):
             raise QuantityError.EXCESSIVE_PARAMETERS()
 
-<<<<<<< HEAD
         _units_table = pyunits.UnitsTable()
-=======
-        _units_table = q.Units()
->>>>>>> 264a8bb1
         _value = float(value)
 
         if units is not None:
@@ -79,11 +69,7 @@
         ):
             raise QuantityError.EXCESSIVE_PARAMETERS()
 
-<<<<<<< HEAD
         self._units_table = pyunits.UnitsTable()
-=======
-        self._units = q.Units()
->>>>>>> 264a8bb1
         self._value = float(value)
 
         if units is not None:
@@ -101,10 +87,10 @@
 
         self._type = self._units.get_type(self._unit)
         if (
-            self._type == q._QuantityType.temperature
-            and _type_hint == q._QuantityType.temperature_difference
+            self._type == pyunits._QuantityType.temperature
+            and _type_hint == pyunits._QuantityType.temperature_difference
         ):
-            self._type = q._QuantityType.temperature_difference
+            self._type = pyunits._QuantityType.temperature_difference
 
         si_units, si_multiplier, si_offset = self._units.si_data(units=self._unit)
 
@@ -144,8 +130,8 @@
             Units of temperature difference.
         """
         if self.type in [
-            q._QuantityType.temperature,
-            q._QuantityType.temperature_difference,
+            pyunits._QuantityType.temperature,
+            pyunits._QuantityType.temperature_difference,
         ]:
             return "delta_K"
 
@@ -207,8 +193,8 @@
 
         new_type = None
 
-        if self.type == q._QuantityType.temperature_difference:
-            new_type = q._QuantityType.temperature_difference
+        if self.type == pyunits._QuantityType.temperature_difference:
+            new_type = pyunits._QuantityType.temperature_difference
             to_units = Quantity._fix_these_temperature_units(
                 to_units, ignore_exponent=True
             )
@@ -268,12 +254,15 @@
             result = Quantity(value=new_si_value, units=new_units)
             # HACK
             convert_to_temp_difference = (
-                q._QuantityType.temperature == result.type
+                pyunits._QuantityType.temperature == result.type
                 and __value.type
-                in (q._QuantityType.temperature, q._QuantityType.temperature_difference)
+                in (
+                    pyunits._QuantityType.temperature,
+                    pyunits._QuantityType.temperature_difference,
+                )
             )
             if convert_to_temp_difference:
-                result._type = q._QuantityType.temperature_difference
+                result._type = pyunits._QuantityType.temperature_difference
             return result
 
         if isinstance(__value, (float, int)):
@@ -332,7 +321,9 @@
     def _fix_these_temperature_units(
         units: str, ignore_exponent: bool, units_to_search: Tuple[str] = None
     ) -> str:
-        new_units = q.parse_temperature_units(units, ignore_exponent, units_to_search)
+        new_units = pyunits.parse_temperature_units(
+            units, ignore_exponent, units_to_search
+        )
         return " ".join(
             ("delta_" + term[0])
             if (term[1] and not term[0].startswith("delta_"))
@@ -342,7 +333,7 @@
 
     def _fix_temperature_units(self):
         # HACK
-        ignore_exponent = self.type == q._QuantityType.temperature_difference
+        ignore_exponent = self.type == pyunits._QuantityType.temperature_difference
         self._unit = Quantity._fix_these_temperature_units(self._unit, ignore_exponent)
         self._si_units = Quantity._fix_these_temperature_units(
             self._si_units, ignore_exponent, ("K",)
@@ -353,8 +344,8 @@
         # Temperature Difference information. Return
         # Temperature Difference if it's involved else None
         # such that the caller figures it out in the usual way
-        if q._QuantityType.temperature_difference in (self.type, other.type):
-            return q._QuantityType.temperature_difference
+        if pyunits._QuantityType.temperature_difference in (self.type, other.type):
+            return pyunits._QuantityType.temperature_difference
 
 
 class QuantityError(ValueError):
