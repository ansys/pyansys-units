--- conflicted
+++ resolved
@@ -16,82 +16,6 @@
     _array = None
 
 
-<<<<<<< HEAD
-class ExcessiveParameters(ValueError):
-    """Provides the error when excessive parameters are provided."""
-
-    def __init__(self):
-        super().__init__(
-            "Quantity only accepts one of the following parameters: \
-            (units) or (quantity_map) or (dimensions)."
-        )
-
-
-class InsufficientArguments(ValueError):
-    """Provides the error when insufficient arguments are provided."""
-
-    def __init__(self):
-        super().__init__("Requires at least one 'value' or 'copy_from' argument.")
-
-
-class IncompatibleDimensions(ValueError):
-    """Provides the error when dimensions are incompatible."""
-
-    def __init__(self, from_unit, to_unit):
-        super().__init__(
-            f"`{from_unit.name}` and `{to_unit.name}` have incompatible dimensions."
-        )
-
-
-class IncompatibleValue(ValueError):
-    """Provides the error when an incompatible value is provided."""
-
-    def __init__(self, value):
-        super().__init__(f"`{value}` is incompatible with the current quantity object.")
-
-
-class IncompatibleQuantities(ValueError):
-    """Provides the error when quantities are incompatible."""
-
-    def __init__(self, q1, q2):
-        super().__init__(f"'{q1}' and '{q2}' are incompatible.")
-
-
-class NumPyRequired(ModuleNotFoundError):
-    """Provides the error when NumPy is unavailable."""
-
-    def __init__(self):
-        super().__init__("To use NumPy arrays and lists install NumPy.")
-
-
-class InvalidFloatUsage(FloatingPointError):
-    """Provides the error when float is unsupported for given type of quantity."""
-
-    def __init__(self):
-        super().__init__(
-            "Only dimensionless quantities and angles can be used as a float."
-        )
-
-
-class RequiresUniqueDimensions(ValueError):
-    """Provides the error when two units with the same dimensions are added to the
-    chosen units."""
-
-    def __init__(self, unit, other_unit):
-        super().__init__(
-            f"For '{unit.name}' to be added '{other_unit.name}' must be removed."
-        )
-
-
-def get_si_value(quantity: Quantity) -> float:
-    """The value in SI units."""
-    return float(
-        (quantity.value + quantity.units.si_offset) * quantity.units.si_scaling_factor
-    )
-
-
-=======
->>>>>>> c70bb220
 class Quantity:
     """
     A class representing a physical quantity's value and associated units.
