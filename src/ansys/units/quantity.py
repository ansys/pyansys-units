"""Provides the ``Quantity`` class."""
<<<<<<< HEAD
=======
from __future__ import annotations

from typing import Optional, Union
>>>>>>> e0e5ac6a

import ansys.units as ansunits


class Quantity(float):
    """
    A class which contains a physical quantity's value and associated units.

    The value and units provided on initialization are internally converted into
    SI units to facilitate consistent computation with other quantities.

    Parameters
    ----------
    value : int | float
        Real value of the quantity.
    units : str, Unit, optional
        Initializes the quantity's units using a string or ``Unit`` instance.
    quantity_map : dict, optional
        Initializes the quantity's units using the quantity map.
    dimensions : Dimensions, optional
        Initializes the quantity's units in SI using a ``Dimensions`` instance.

    Attributes
    ----------
    value
    units
    si_value
    si_units
    dimensions
    is_dimensionless
    """

    def __new__(
        cls,
        value,
        units=None,
        quantity_map: dict = None,
        dimensions: ansunits.Dimensions = None,
    ):
        if (
            (units and quantity_map)
            or (units and dimensions)
            or (quantity_map and dimensions)
        ):
            raise QuantityError.EXCESSIVE_PARAMETERS()

        _value = float(value)

        if quantity_map:
            units = ansunits.QuantityMap(quantity_map).units

        if dimensions:
            units = ansunits.Unit(dimensions=dimensions)

        if not isinstance(units, ansunits.Unit):
            units = ansunits.Unit(units)

        _si_value = (_value + units.si_offset) * units.si_scaling_factor

        return float.__new__(cls, _si_value)

    def __init__(
        self,
        value,
        units=None,
        quantity_map: dict = None,
        dimensions: ansunits.Dimensions = None,
    ):
        if (
            (units and quantity_map)
            or (units and dimensions)
            or (quantity_map and dimensions)
        ):
            raise QuantityError.EXCESSIVE_PARAMETERS()

        self._value = float(value)

        if quantity_map:
            units = ansunits.QuantityMap(quantity_map).units

        if dimensions:
            units = ansunits.Unit(dimensions=dimensions)

        if not isinstance(units, ansunits.Unit):
            units = ansunits.Unit(units)

        if (
            (units.name in ["K", "R"] and value < 0)
            or (units.name == "C" and value < -273.15)
            or (units.name == "F" and value < -459.67)
        ):
<<<<<<< HEAD
            units = ansunits.Unit(f"delta_{units.name}")
=======
            self._unit = ansunits.Unit(f"delta_{self._unit.name}")

    def _arithmetic_precheck(self, __value) -> str:
        """
        Validate dimensions of the quantity.

        Parameters
        ----------
        __value : Quantity | int | float
            Value for modifying the current ``Quantity`` object.
        """

        # Cannot perform operations between quantities with incompatible dimensions
        if isinstance(__value, Quantity) and self.dimensions != __value.dimensions:
            raise QuantityError.INCOMPATIBLE_DIMENSIONS(self.units, __value.units)
        # Cannot perform operations on a non-dimensionless quantity

        if not isinstance(__value, Quantity) and not self.is_dimensionless:
            raise QuantityError.INCOMPATIBLE_VALUE(__value)

    def _temp_precheck(self, units: ansunits.Unit, op: str = None) -> Optional[str]:
        """
        Validate units for temperature differences.
>>>>>>> e0e5ac6a

        self._unit = units

    @property
    def value(self):
        """Real value."""
        return self._value

    @value.setter
    def value(self, new_value):
        self._value = new_value

    @property
    def units(self):
        """Unit Object."""
        return self._unit

    @property
    def si_value(self):
        """SI conversion value."""
        return (self.value + self._unit.si_offset) * self._unit.si_scaling_factor

    @property
    def si_units(self):
        """SI conversion unit string."""
        return self._unit._si_units

    @property
    def dimensions(self):
        """Dimensions Object."""
        return self._unit.dimensions

    @property
    def is_dimensionless(self):
        """True if the quantity is dimensionless."""
        return not bool(self.dimensions)

    def to(self, to_units: Union[ansunits.Unit, str]) -> "Quantity":
        """
        Perform quantity conversions.

        Parameters
        ----------
        to_units : Unit
            Desired unit to convert to.

        Returns
        -------
        Quantity
            Quantity object containing the desired quantity conversion.
        """

        if not isinstance(to_units, ansunits.Unit):
            to_units = ansunits.Unit(units=to_units)

        # Retrieve all SI required SI data and perform conversion
        new_value = (self.si_value / to_units.si_scaling_factor) - to_units.si_offset

        if self.dimensions != to_units.dimensions:
            raise QuantityError.INCOMPATIBLE_DIMENSIONS(
                from_unit=self.units, to_unit=to_units
            )

        return Quantity(value=new_value, units=to_units)

    def __str__(self):
        return f'({self.value}, "{self._unit.name}")'

    def __repr__(self):
        return f'Quantity ({self.value}, "{self._unit.name}")'

    def __pow__(self, __value):
        new_si_value = self.si_value**__value
        new_units = self._unit**__value
        return Quantity(value=new_si_value, units=new_units)

    def __mul__(self, __value):
        if isinstance(__value, Quantity):
            new_si_value = self.si_value * __value.si_value
            new_units = self._unit * __value._unit
            return Quantity(
                value=new_si_value,
                units=new_units,
            )
        if isinstance(__value, ansunits.Unit):
            base_quantity = Quantity(1, __value)
            return self * base_quantity

        if isinstance(__value, (float, int)):
            return Quantity(value=self.si_value * __value, units=self.si_units)

    def __rmul__(self, __value):
        return self.__mul__(__value)

    def __truediv__(self, __value):
        if isinstance(__value, Quantity):
            new_si_value = self.si_value / __value.si_value
            new_units = self._unit / __value._unit
            return Quantity(
                value=new_si_value,
                units=new_units,
            )

        if isinstance(__value, ansunits.Unit):
            base_quantity = Quantity(1, __value)
            return self / base_quantity

        if isinstance(__value, (float, int)):
            return Quantity(value=self.si_value / __value, units=self._unit)

    def __rtruediv__(self, __value):
        return Quantity(__value, "") / self

    def __add__(self, __value):
        if not isinstance(__value, ansunits.Quantity):
            __value = ansunits.Quantity(__value)
        new_units = (self._unit + __value._unit) or self.si_units
        new_value = float(self) + float(__value)
        return Quantity(value=new_value, units=new_units)

    def __radd__(self, __value):
        return self.__add__(__value)

    def __sub__(self, __value):
        if not isinstance(__value, ansunits.Quantity):
            __value = ansunits.Quantity(__value)
        new_units = (self._unit - __value._unit) or self.si_units
        new_value = float(self) - float(__value)
        return Quantity(value=new_value, units=new_units)

    def __rsub__(self, __value):
        return self.__sub__(__value)

    def __neg__(self):
        return Quantity(-self.value, self._unit)

    def __gt__(self, __value):
        if isinstance(__value, ansunits.Quantity):
            self.dimensions > __value.dimensions
        elif not self.is_dimensionless:
            raise QuantityError.INCOMPARABLE_QUANTITIES(self, __value)
        return float(self) > float(__value)

    def __ge__(self, __value):
        if isinstance(__value, ansunits.Quantity):
            self.dimensions >= __value.dimensions
        elif not self.is_dimensionless:
            raise QuantityError.INCOMPARABLE_QUANTITIES(self, __value)
        return float(self) >= float(__value)

    def __lt__(self, __value):
        if isinstance(__value, ansunits.Quantity):
            self.dimensions < __value.dimensions
        elif not self.is_dimensionless:
            raise QuantityError.INCOMPARABLE_QUANTITIES(self, __value)
        return float(self) < float(__value)

    def __le__(self, __value):
        if isinstance(__value, ansunits.Quantity):
            self.dimensions <= __value.dimensions
        elif not self.is_dimensionless:
            raise QuantityError.INCOMPARABLE_QUANTITIES(self, __value)
        return float(self) <= float(__value)

    def __eq__(self, __value):
        if not self.is_dimensionless and not isinstance(__value, ansunits.Quantity):
            raise QuantityError.INCOMPARABLE_QUANTITIES(self, __value)
        elif float(self) != float(__value):
            return False
        elif isinstance(__value, ansunits.Quantity):
            if self.dimensions != __value.dimensions:
                return False
        return True

    def __ne__(self, __value):
        return not self.__eq__(__value)


class QuantityError(ValueError):
    """Custom quantity errors."""

    def __init__(self, err):
        super().__init__(err)

    @classmethod
    def EXCESSIVE_PARAMETERS(cls):
        return cls(
            "Quantity only accepts one of the following parameters: \
            (units) or (quantity_map) or (dimensions)."
        )

    @classmethod
    def INCOMPATIBLE_DIMENSIONS(cls, from_unit, to_unit):
        return cls(
            f"`{from_unit.name}` and `{to_unit.name}` have incompatible dimensions."
        )

    @classmethod
    def INCOMPATIBLE_VALUE(cls, value):
        return cls(f"`{value}` is incompatible with the current quantity object.")

    @classmethod
    def INCOMPARABLE_QUANTITIES(cls, q1, q2):
        return cls(f"'{q1}' cannot be compared to '{q2}' in this manner.")<|MERGE_RESOLUTION|>--- conflicted
+++ resolved
@@ -1,10 +1,7 @@
 """Provides the ``Quantity`` class."""
-<<<<<<< HEAD
-=======
 from __future__ import annotations
 
-from typing import Optional, Union
->>>>>>> e0e5ac6a
+from typing import Union
 
 import ansys.units as ansunits
 
@@ -96,33 +93,7 @@
             or (units.name == "C" and value < -273.15)
             or (units.name == "F" and value < -459.67)
         ):
-<<<<<<< HEAD
             units = ansunits.Unit(f"delta_{units.name}")
-=======
-            self._unit = ansunits.Unit(f"delta_{self._unit.name}")
-
-    def _arithmetic_precheck(self, __value) -> str:
-        """
-        Validate dimensions of the quantity.
-
-        Parameters
-        ----------
-        __value : Quantity | int | float
-            Value for modifying the current ``Quantity`` object.
-        """
-
-        # Cannot perform operations between quantities with incompatible dimensions
-        if isinstance(__value, Quantity) and self.dimensions != __value.dimensions:
-            raise QuantityError.INCOMPATIBLE_DIMENSIONS(self.units, __value.units)
-        # Cannot perform operations on a non-dimensionless quantity
-
-        if not isinstance(__value, Quantity) and not self.is_dimensionless:
-            raise QuantityError.INCOMPATIBLE_VALUE(__value)
-
-    def _temp_precheck(self, units: ansunits.Unit, op: str = None) -> Optional[str]:
-        """
-        Validate units for temperature differences.
->>>>>>> e0e5ac6a
 
         self._unit = units
 
