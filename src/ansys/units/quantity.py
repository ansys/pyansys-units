"""Provides the ``Quantity`` class."""
from typing import Optional, Tuple

import ansys.units as ansunits
from ansys.units.utils import parse_temperature_units, si_data


class Quantity(float):
    """
    Instantiates a physical quantity using a real value and units.

    All instances of this class are converted to the base SI unit system
    to have consistency in arithmetic operations.

    Parameters
    ----------
    value : int | float
        Real value of the quantity.
    units : str, None
        Unit string representation of the quantity.
    quantity_map : dict, None
        Quantity map representation of the quantity.
    dimensions : list, None
        Dimensions representation of the quantity.
    _type_hint : _QuantityType.temperature_difference, None
        Unit type override for temperature difference.

    Methods
    -------
    to()
        Convert to a given unit string.

    Returns
    -------
    Quantity
        Quantity instance.
    """

    def __new__(
        cls, value, units=None, quantity_map=None, dimensions=None, _type_hint=None
    ):
        if (
            (units and quantity_map)
            or (units and dimensions)
            or (quantity_map and dimensions)
        ):
            raise QuantityError.EXCESSIVE_PARAMETERS()

        _value = float(value)

        if units is not None:
            _unit = units

        if quantity_map:
            units = ansunits.QuantityMap(quantity_map).units
            _unit = units

        if dimensions:
            _dimensions = ansunits.Dimensions(dimensions_container=dimensions)
            _unit = ansunits.Unit(dimensions=_dimensions)

        if not isinstance(_unit, ansunits.Unit):
            _unit = ansunits.Unit(_unit)

        _, si_multiplier, si_offset = si_data(units=_unit.name)
        _si_value = (_value + si_offset) * si_multiplier

        return float.__new__(cls, _si_value)

    def __init__(
        self, value, units=None, quantity_map=None, dimensions=None, _type_hint=None
    ):
        if (
            (units and quantity_map)
            or (units and dimensions)
            or (quantity_map and dimensions)
        ):
            raise QuantityError.EXCESSIVE_PARAMETERS()

        self._value = float(value)

        if units is not None:
            self._unit = units

        if quantity_map:
            units = ansunits.QuantityMap(quantity_map).units
            self._unit = units

        if dimensions:
<<<<<<< HEAD
            _dimensions = ansunits.Dimensions(dimensions_container=dimensions)
            self._unit = ansunits.Unit(dimensions=_dimensions)
=======
            _dimensions = ansunits.Dimensions(dimensions=dimensions)
            self._unit = _dimensions.units
>>>>>>> 852601a0

        if not isinstance(self._unit, ansunits.Unit):
            self._unit = ansunits.Unit(self._unit)

        if (
            self._unit.type == ansunits._QuantityType.temperature
            and _type_hint == ansunits._QuantityType.temperature_difference
        ):
            self._unit.type = ansunits._QuantityType.temperature_difference

        si_units, si_multiplier, si_offset = si_data(units=self._unit.name)

        self._si_units = si_units

        # Well, this is going to have to be a hack, but we
        # need to fix the wider design to do this properly
        # self._fix_temperature_units()

        self._si_value = (self.value + si_offset) * si_multiplier

    def _arithmetic_precheck(self, __value) -> str:
        """
        Validate dimensions of the quantity.

        Parameters
        ----------
        __value : Quantity | int | float
            Value for modifying the current ``Quantity`` object.

        Returns
        -------
        str
            SI unit string of the new quantity.
        """

        # Cannot perform operations between quantities with incompatible dimensions
        if isinstance(__value, Quantity):
            temp_dim = [
                x - y
                for x, y in zip(self.dimensions.full_list, __value.dimensions.full_list)
            ]
            temp = temp_dim.pop(4) + temp_dim.pop(3)
            temp_dim.insert(3, temp)
            if not all([dim == 0.0 for dim in temp_dim]):
                raise QuantityError.INCOMPATIBLE_DIMENSIONS(self.units, __value.units)
        # Cannot perform operations on a non-dimensionless quantity
        if not isinstance(__value, Quantity) and (self.has_dimensions):
            raise QuantityError.INCOMPATIBLE_VALUE(__value)

    def _temp_precheck(self) -> Optional[str]:
        """
        Validate units for temperature differences.

        Returns
        -------
        str | None
            Units of temperature difference.
        """
        if self.type in [
            ansunits._QuantityType.temperature,
            ansunits._QuantityType.temperature_difference,
        ]:
            return "delta_K"

    @property
    def value(self):
        """Real value."""
        return self._value

    @value.setter
    def value(self, new_value):
        self._value = new_value

    @property
    def units(self):
        """Unit string."""
        return self._unit.name

    @property
    def type(self):
        """Type of units."""
        return self._unit.type

    @property
    def si_value(self):
        """SI conversion value."""
        return self._si_value

    @property
    def si_units(self):
        """SI conversion unit string."""
        return self._si_units

    @property
    def dimensions(self):
        """Dimensions."""
        return self._unit.dimensions

    @property
    def has_dimensions(self) -> bool:
        """Check if the quantity is dimensionless."""
<<<<<<< HEAD
        return bool(self.dimensions.short_list)
=======
        return all([dim == 0.0 for dim in self._unit.dimensions])
>>>>>>> 852601a0

    def to(self, to_units: [str, any]) -> "Quantity":
        """
        Perform quantity conversions.

        Parameters
        ----------
        to_units : str, Unit
            Desired unit to convert to.

        Returns
        -------
        Quantity
            Quantity object containing the desired quantity conversion.
        """
        if isinstance(to_units, ansunits.Unit):
            to_units = to_units.name

        if not isinstance(to_units, str):
            raise TypeError("`to_units` should be a `str` type.")

        new_type = None

        if self.type == ansunits._QuantityType.temperature_difference:
            new_type = ansunits._QuantityType.temperature_difference
            to_units = Quantity._fix_these_temperature_units(
                to_units, ignore_exponent=True
            )

        # Retrieve all SI required SI data and perform conversion
        _, si_multiplier, si_offset = si_data(to_units)
        new_value = (self.si_value / si_multiplier) - si_offset

        new_obj = Quantity(value=new_value, units=to_units, _type_hint=new_type)

        # Confirm conversion compatibility
        self._arithmetic_precheck(new_obj)

        return new_obj

    def __str__(self):
        return f'({self.value}, "{self.units}")'

    def __repr__(self):
        return f'Quantity ({self.value}, "{self.units}")'

    def __pow__(self, __value):
        new_si_value = self.si_value**__value
        new_units = self._unit**__value
        return Quantity(value=new_si_value, units=new_units)

    def __mul__(self, __value):
        if isinstance(__value, Quantity):
            new_si_value = self.si_value * __value.si_value

            new_units = new_units = self._unit * __value._unit
            return Quantity(
                value=new_si_value,
                units=new_units,
                _type_hint=self._determine_new_type(__value),
            )
        if isinstance(__value, ansunits.Unit):
            base_quantity = Quantity(1, __value)
            return self * base_quantity

        if isinstance(__value, (float, int)):
            new_units = self._temp_precheck() or self.si_units
            return Quantity(value=self.si_value * __value, units=new_units)

    def __rmul__(self, __value):
        return self.__mul__(__value)

    def __truediv__(self, __value):
        if isinstance(__value, Quantity):
            new_si_value = self.si_value / __value.si_value
            new_units = self._unit / __value._unit
            result = Quantity(value=new_si_value, units=new_units)
            # HACK
            convert_to_temp_difference = (
                ansunits._QuantityType.temperature == result.type
                and __value.type
                in (
                    ansunits._QuantityType.temperature,
                    ansunits._QuantityType.temperature_difference,
                )
            )
            if convert_to_temp_difference:
                result._type = ansunits._QuantityType.temperature_difference
            return result

        if isinstance(__value, ansunits.Unit):
            base_quantity = Quantity(1, __value)
            return self / base_quantity

        if isinstance(__value, (float, int)):
            new_units = self.si_units
            return Quantity(value=self.si_value / __value, units=new_units)

    def __rtruediv__(self, __value):
        return Quantity(__value, "") / self

    def __add__(self, __value):
        self._arithmetic_precheck(__value)
        new_units = self._temp_precheck() or self.si_units
        new_value = float(self) + float(__value)
        return Quantity(value=new_value, units=new_units)

    def __radd__(self, __value):
        return self.__add__(__value)

    def __sub__(self, __value):
        self._arithmetic_precheck(__value)
        new_units = self._temp_precheck() or self.si_units
        new_value = float(self) - float(__value)
        return Quantity(value=new_value, units=new_units)

    def __rsub__(self, __value):
        return self.__sub__(__value)

    def __neg__(self):
        return Quantity(-self.value, self._unit)

    def __gt__(self, __value):
        self._arithmetic_precheck(__value)
        return float(self) > float(__value)

    def __ge__(self, __value):
        self._arithmetic_precheck(__value)
        return float(self) >= float(__value)

    def __lt__(self, __value):
        self._arithmetic_precheck(__value)
        return float(self) < float(__value)

    def __le__(self, __value):
        self._arithmetic_precheck(__value)
        return float(self) <= float(__value)

    def __eq__(self, __value):
        self._arithmetic_precheck(__value)
        return float(self) == float(__value)

    def __neq__(self, __value):
        self._arithmetic_precheck(__value)
        return float(self) != float(__value)

    @staticmethod
    def _fix_these_temperature_units(
        units: str, ignore_exponent: bool, units_to_search: Tuple[str] = None
    ) -> str:
        new_units = parse_temperature_units(units, ignore_exponent, units_to_search)
        return " ".join(
            ("delta_" + term[0])
            if (term[1] and not term[0].startswith("delta_"))
            else term[0]
            for term in new_units
        )

    def _fix_temperature_units(self):
        # HACK
        ignore_exponent = self.type == ansunits._QuantityType.temperature_difference
        self._unit = Quantity._fix_these_temperature_units(self._unit, ignore_exponent)
        self._si_units = Quantity._fix_these_temperature_units(
            self._si_units, ignore_exponent, ("K",)
        )

    def _determine_new_type(self, other=None):
        # HACK the only concern here is to fix the loss of
        # Temperature Difference information. Return
        # Temperature Difference if it's involved else None
        # such that the caller figures it out in the usual way
        if ansunits._QuantityType.temperature_difference in (self.type, other.type):
            return ansunits._QuantityType.temperature_difference


class QuantityError(ValueError):
    """Custom quantity errors."""

    def __init__(self, err):
        super().__init__(err)

    @classmethod
    def EXCESSIVE_PARAMETERS(cls):
        return cls(
            "Quantity only accepts one of the following parameters: \
            (units) or (quantity_map) or (dimensions)."
        )

    @classmethod
    def INCOMPATIBLE_DIMENSIONS(cls, from_unit, to_unit):
        return cls(f"`{from_unit}` and `{to_unit}` have incompatible dimensions.")

    @classmethod
    def INCOMPATIBLE_VALUE(cls, value):
        return cls(f"`{value}` is incompatible with the current quantity object.")

    @classmethod
    def UNKNOWN_UNITS(cls, unit: str):
        return cls(f"`{unit}` is an unknown or unconfigured unit.")<|MERGE_RESOLUTION|>--- conflicted
+++ resolved
@@ -87,13 +87,9 @@
             self._unit = units
 
         if dimensions:
-<<<<<<< HEAD
             _dimensions = ansunits.Dimensions(dimensions_container=dimensions)
             self._unit = ansunits.Unit(dimensions=_dimensions)
-=======
-            _dimensions = ansunits.Dimensions(dimensions=dimensions)
-            self._unit = _dimensions.units
->>>>>>> 852601a0
+
 
         if not isinstance(self._unit, ansunits.Unit):
             self._unit = ansunits.Unit(self._unit)
@@ -195,11 +191,8 @@
     @property
     def has_dimensions(self) -> bool:
         """Check if the quantity is dimensionless."""
-<<<<<<< HEAD
         return bool(self.dimensions.short_list)
-=======
-        return all([dim == 0.0 for dim in self._unit.dimensions])
->>>>>>> 852601a0
+
 
     def to(self, to_units: [str, any]) -> "Quantity":
         """
