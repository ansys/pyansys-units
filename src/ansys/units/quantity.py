--- conflicted
+++ resolved
@@ -223,7 +223,6 @@
 
         return Quantity(value=new_value, units=to_units)
 
-<<<<<<< HEAD
     def convert(self, system: UnitSystem) -> Quantity:
         """
         Convert a quantity into the unit system.
@@ -232,7 +231,23 @@
         ----------
         system : UnitSystem
             Unit system to convert to.
-=======
+
+        Returns
+        -------
+        Quantity
+            Quantity object converted into the unit system.
+
+        Examples
+        --------
+        >>> ur = UnitRegistry()
+        >>> speed_si = Quantity(value=5, units= ur.m / ur.s)
+        >>> bt = UnitSystem(system="BT")
+        >>> speed_bt = speed_si.convert(bt)
+        """
+        new_unit = self.units.convert(system)
+
+        return self.to(to_units=new_unit)
+
     def _relative_unit_check(self, __value, op: operator = operator.add) -> Quantity:
         """
         Checks relative units for temperature differences.
@@ -243,25 +258,10 @@
             The value to be added or subtracted to self.
         op : operator, optional
             The operation being performed. Default is addition.
->>>>>>> 4c4fc4cb
 
         Returns
         -------
         Quantity
-<<<<<<< HEAD
-            Quantity object converted into the unit system.
-
-        Examples
-        --------
-        >>> ur = UnitRegistry()
-        >>> speed_si = Quantity(value=5, units= ur.m / ur.s)
-        >>> bt = UnitSystem(system="BT")
-        >>> speed_bt = speed_si.convert(bt)
-        """
-        new_unit = self.units.convert(system)
-
-        return self.to(to_units=new_unit)
-=======
             Quantity instance changed to or from relative units.
         """
         if not isinstance(__value, ansunits.Quantity):
@@ -280,7 +280,6 @@
         else:
             new_value = op(self.value, __value.to(self.units).value)
         return Quantity(value=new_value, units=new_units)
->>>>>>> 4c4fc4cb
 
     def __float__(self):
         base_dims = BaseDimensions
@@ -357,29 +356,13 @@
         return Quantity(__value, "") / self
 
     def __add__(self, __value):
-<<<<<<< HEAD
-        if not isinstance(__value, Quantity):
-            __value = Quantity(__value)
-        new_units = (self._unit + __value._unit) or self.units
-        new_value = self.value + __value.value
-        return Quantity(value=new_value, units=new_units)
-=======
         return self._relative_unit_check(__value)
->>>>>>> 4c4fc4cb
 
     def __radd__(self, __value):
         return self.__add__(__value)
 
     def __sub__(self, __value):
-<<<<<<< HEAD
-        if not isinstance(__value, Quantity):
-            __value = Quantity(__value)
-        new_units = (self._unit - __value._unit) or self.units
-        new_value = self.value - __value.value
-        return Quantity(value=new_value, units=new_units)
-=======
         return self._relative_unit_check(__value, op=operator.sub)
->>>>>>> 4c4fc4cb
 
     def __rsub__(self, __value):
         return self.__sub__(__value)
