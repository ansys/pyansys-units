--- conflicted
+++ resolved
@@ -177,16 +177,12 @@
         """Dimensions."""
         return self._unit.dimensions
 
-<<<<<<< HEAD
-    def to(self, to_units: (str)) -> "Quantity":
-=======
     @property
     def is_dimensionless(self):
         """Dimensions."""
         return not bool(self._unit.dimensions.dimensions)
 
     def to(self, to_units: [str, any]) -> "Quantity":
->>>>>>> 065d5e30
         """
         Perform quantity conversions.
 
