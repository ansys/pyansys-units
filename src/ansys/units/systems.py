"""Provides the ``UnitSystem`` class."""
from __future__ import annotations

import ansys.units as ansunits


class UnitSystem:
    """
    A class containing base units for a user-defined or predefined unit system.
<<<<<<< HEAD
    A class containing base units for a user-defined or predefined unit system.
=======
>>>>>>> 5605bd1f

    Parameters
    ----------
    base_units: dict, optional
        Units mapped to base dimensions types.
    unit_sys: str, optional
        Predefined unit system.
    copy_from: UnitSystem
        Make a copy of a unit system.

    Attributes
    ----------
    base_units
    MASS
    LENGTH
    TIME
    TEMPERATURE
    TEMPERATURE_DIFFERENCE
    ANGLE
    CHEMICAL_AMOUNT
    LIGHT
    CURRENT
    SOLID_ANGLE
    """

    def __init__(
        self,
        base_units: dict[ansunits.BaseDimensions : ansunits.Unit | str] = None,
        unit_sys: str = None,
        copy_from: ansunits.UnitSystem = None,
    ):
        if copy_from:
            self._units = copy_from._units
        else:
            if not unit_sys:
                unit_sys = "SI"
            if unit_sys not in ansunits._unit_systems:
                raise UnitSystemError.INVALID_UNIT_SYS(unit_sys)
            else:
                self._units = ansunits._unit_systems[unit_sys].copy()

        if base_units:
            for unit_type, unit in base_units.items():
                self._units[unit_type.name] = unit

        for unit_type in ansunits.BaseDimensions:
            unit = self._units[unit_type.name]
            self._set_type(unit_type=unit_type, unit=unit)

    def convert(self, quantity: ansunits.Quantity) -> ansunits.Quantity:
        """
        Perform unit system conversions.

        Parameters
        ----------
        quantity : Quantity
            Desired quantity object to convert.

        Returns
        -------
        Quantity
            Quantity object converted to the desired unit system.
        """
        new_unit = ansunits.Unit(dimensions=quantity.dimensions, unit_sys=self)

        return quantity.to(to_units=new_unit)

    def update(self, base_units: dict[ansunits.BaseDimensions : ansunits.Unit | str]):
        """
        Change the units of the unit system.

        Parameters
        ----------
        base_units: dict, obj
            Units mapped to base dimensions types.
        """
        for unit_type, unit in base_units.items():
            self._set_type(unit_type=unit_type, unit=unit)

    def _set_type(
        self, unit_type: ansunits.BaseDimensions, unit: [ansunits.Unit | str]
    ):
        """
        Checks that the unit is compatible with the unit type before being set.

        Parameters
        ----------
        unit_type: obj
            Unit system type slot for the new unit.
        unit: obj
            The unit to be assigned.
        """
        if not isinstance(unit, ansunits.Unit):
            unit = ansunits.Unit(unit)

        if unit.name not in ansunits._base_units:
            raise UnitSystemError.NOT_BASE_UNIT(unit)

        if unit._type != unit_type.name:
            raise UnitSystemError.WRONG_UNIT_TYPE(unit, unit_type)

        setattr(self, f"_{unit_type.name}", unit)

    @property
    def base_units(self):
        """Units associated with the unit system."""
        _base_units = []
        for unit_type in ansunits.BaseDimensions:
            unit = getattr(self, f"_{unit_type.name}")
            _base_units.append(unit.name)
        return _base_units

    @property
    def MASS(self):
        """Mass unit of the unit system."""
        return self._MASS

    @MASS.setter
    def MASS(self, new_unit):
        self._set_type(unit_type=ansunits.BaseDimensions.MASS, unit=new_unit)

    @property
    def LENGTH(self):
        """Length unit of the unit system."""
        return self._LENGTH

    @LENGTH.setter
    def LENGTH(self, new_unit):
        self._set_type(unit_type=ansunits.BaseDimensions.LENGTH, unit=new_unit)

    @property
    def TIME(self):
        """Time unit of the unit system."""
        return self._TIME

    @TIME.setter
    def TIME(self, new_unit):
        self._set_type(unit_type=ansunits.BaseDimensions.TIME, unit=new_unit)

    @property
    def TEMPERATURE(self):
        """Temperature unit of the unit system."""
        return self._TEMPERATURE

    @TEMPERATURE.setter
    def TEMPERATURE(self, new_unit):
        self._set_type(unit_type=ansunits.BaseDimensions.TEMPERATURE, unit=new_unit)

    @property
    def TEMPERATURE_DIFFERENCE(self):
        """Temperature unit of the unit system."""
        return self._TEMPERATURE_DIFFERENCE

    @TEMPERATURE_DIFFERENCE.setter
    def TEMPERATURE_DIFFERENCE(self, new_mass):
        self._set_type(
            unit_type=ansunits.BaseDimensions.TEMPERATURE_DIFFERENCE, unit=new_mass
        )

    @property
    def ANGLE(self):
        """Angle unit of the unit system."""
        return self._ANGLE

    @ANGLE.setter
    def ANGLE(self, new_mass):
        self._set_type(unit_type=ansunits.BaseDimensions.ANGLE, unit=new_mass)

    @property
    def CHEMICAL_AMOUNT(self):
        """Chemical Amount unit of the unit system."""
        return self._CHEMICAL_AMOUNT

    @CHEMICAL_AMOUNT.setter
    def CHEMICAL_AMOUNT(self, new_mass):
        self._set_type(unit_type=ansunits.BaseDimensions.CHEMICAL_AMOUNT, unit=new_mass)

    @property
    def LIGHT(self):
        """Light unit of the unit system."""
        return self._LIGHT

    @LIGHT.setter
    def LIGHT(self, new_mass):
        self._set_type(unit_type=ansunits.BaseDimensions.LIGHT, unit=new_mass)

    @property
    def CURRENT(self):
        """Current unit of the unit system."""
        return self._CURRENT

    @CURRENT.setter
    def CURRENT(self, new_mass):
        self._set_type(unit_type=ansunits.BaseDimensions.CURRENT, unit=new_mass)

    @property
    def SOLID_ANGLE(self):
        """Solid Angle unit of the unit system."""
        return self._SOLID_ANGLE

    @SOLID_ANGLE.setter
    def SOLID_ANGLE(self, new_mass):
        self._set_type(unit_type=ansunits.BaseDimensions.SOLID_ANGLE, unit=new_mass)

    def __repr__(self):
        units = {}
        for unit_type in ansunits.BaseDimensions:
            unit = getattr(self, f"_{unit_type.name}")
            units.update({unit_type.name: unit.name})
        return str(units)

    def __eq__(self, other_sys):
        for attr, value in self.__dict__.items():
            if getattr(other_sys, attr) != value:
                return False
        return True


class UnitSystemError(ValueError):
    """Provides custom unit system errors."""

    def __init__(self, err):
        super().__init__(err)

    @classmethod
    def BASE_UNITS_LENGTH(cls, len):
        return cls(
            f"The `base_units` argument must contain 10 unique units, currently there are {len}."
<<<<<<< HEAD
            f"The `base_units` argument must contain 10 unique units, currently there are {len}."
=======
>>>>>>> 5605bd1f
        )

    @classmethod
    def NOT_BASE_UNIT(cls, unit):
        return cls(
            f"`{unit.name}` is not a base unit. To use `{unit.name}`, add it to the "
            "`base_units` table within the cfg.yaml file."
<<<<<<< HEAD
            f"`{unit.name}` is not a base unit. To use `{unit.name}`, add it to the "
            "`base_units` table within the cfg.yaml file."
=======
>>>>>>> 5605bd1f
        )

    @classmethod
    def INVALID_UNIT_SYS(cls, sys):
        return cls(f"`{sys}` is not a supported unit system.")

    @classmethod
    def WRONG_UNIT_TYPE(cls, unit, unit_type):
        return cls(
            f"The unit `{unit.name}` is incompatible with unit system type: `{unit_type.name}`"
        )<|MERGE_RESOLUTION|>--- conflicted
+++ resolved
@@ -7,10 +7,6 @@
 class UnitSystem:
     """
     A class containing base units for a user-defined or predefined unit system.
-<<<<<<< HEAD
-    A class containing base units for a user-defined or predefined unit system.
-=======
->>>>>>> 5605bd1f
 
     Parameters
     ----------
@@ -239,10 +235,8 @@
     def BASE_UNITS_LENGTH(cls, len):
         return cls(
             f"The `base_units` argument must contain 10 unique units, currently there are {len}."
-<<<<<<< HEAD
             f"The `base_units` argument must contain 10 unique units, currently there are {len}."
-=======
->>>>>>> 5605bd1f
+            f"The `base_units` argument must contain 10 unique units, currently there are {len}."
         )
 
     @classmethod
@@ -250,11 +244,6 @@
         return cls(
             f"`{unit.name}` is not a base unit. To use `{unit.name}`, add it to the "
             "`base_units` table within the cfg.yaml file."
-<<<<<<< HEAD
-            f"`{unit.name}` is not a base unit. To use `{unit.name}`, add it to the "
-            "`base_units` table within the cfg.yaml file."
-=======
->>>>>>> 5605bd1f
         )
 
     @classmethod
