"""Provides the ``UnitSystem`` class."""
import ansys.units as ansunits


class UnitSystem:
    """
    A class containing base units from user-defined units or a predefined unit system.

    Parameters
    ----------
    name: str, optional
        Custom name associated with a user-defined unit system.
    base_units: list, optional
        Custom units associated with a user-defined unit system.
    unit_sys: str, optional
        Predefined unit system.

    Attributes
    ----------
    name
    base_units
    MASS
    LENGTH
    TIME
    TEMPERATURE
    TEMPERATURE_DIFFERENCE
    ANGLE
    CHEMICAL_AMOUNT
    LIGHT
    CURRENT
    SOLID_ANGLE
    """

    def __init__(self, name: str = None, base_units: list = None, unit_sys: str = None):
        if name and unit_sys or base_units and unit_sys:
            raise UnitSystemError.EXCESSIVE_PARAMETERS()

        if base_units:
            if len(base_units) != len(ansunits.BaseDimensions):
                raise UnitSystemError.BASE_UNITS_LENGTH(len(base_units))

            self._name = name
            self._base_units = base_units

        else:
            if not unit_sys:
                unit_sys = "SI"
            if unit_sys not in ansunits._unit_systems:
                raise UnitSystemError.INVALID_UNIT_SYS(unit_sys)

            self._name = unit_sys
            self._base_units = ansunits._unit_systems[unit_sys]

        for unit in self._base_units:
            if not isinstance(unit, ansunits.Unit):
                unit = ansunits.Unit(unit)

            if unit.name not in ansunits._base_units:
                raise UnitSystemError.NOT_BASE_UNIT(unit)

<<<<<<< HEAD
            if hasattr(self, f"_{unit.dimensions.base_dimension}"):
                raise UnitSystemError.UNIT_TYPE(unit)

            setattr(self, f"_{unit.dimensions.base_dimension}", unit)
=======
            if hasattr(self, f"_{unit.dimensions.single_dimension.name}"):
                raise UnitSystemError.UNIT_TYPE(unit)

            setattr(self, f"_{unit.dimensions.single_dimension.name}", unit)
>>>>>>> 95cf585e

    def convert(self, quantity: ansunits.Quantity) -> ansunits.Quantity:
        """
        Perform unit system conversions.

        Parameters
        ----------
        quantity : Quantity
            Desired quantity object to convert.

        Returns
        -------
        Quantity
            Quantity object converted to the desired unit system.
        """
        new_unit = ansunits.Unit(dimensions=quantity.dimensions, unit_sys=self)

        return quantity.to(to_units=new_unit)

    @property
    def name(self):
        """Name associated with the unit system."""
        return self._name

    @property
    def base_units(self):
        """Units associated with the unit system."""
        _base_units = []
        for type in ansunits.BaseDimensions:
            unit = getattr(self, f"_{type.name}")
            _base_units.append(unit.name)
        return _base_units

    @property
    def MASS(self):
        """Mass unit of the unit system."""
        return self._MASS

    @property
    def LENGTH(self):
        """Length unit of the unit system."""
        return self._LENGTH

    @property
    def TIME(self):
        """Time unit of the unit system."""
        return self._TIME

    @property
    def TEMPERATURE(self):
        """Temperature unit of the unit system."""
        return self._TEMPERATURE

    @property
    def TEMPERATURE_DIFFERENCE(self):
        """Temperature unit of the unit system."""
        return self._TEMPERATURE_DIFFERENCE

    @property
    def ANGLE(self):
        """Angle unit of the unit system."""
        return self._ANGLE

    @property
    def CHEMICAL_AMOUNT(self):
        """Chemical Amount unit of the unit system."""
        return self._CHEMICAL_AMOUNT

    @property
    def LIGHT(self):
        """Light unit of the unit system."""
        return self._LIGHT

    @property
    def CURRENT(self):
        """Current unit of the unit system."""
        return self._CURRENT

    @property
    def SOLID_ANGLE(self):
        """Solid Angle unit of the unit system."""
        return self._SOLID_ANGLE


class UnitSystemError(ValueError):
    """Provides custom unit system errors."""

    def __init__(self, err):
        super().__init__(err)

    @classmethod
    def EXCESSIVE_PARAMETERS(cls):
        return cls(
            "UnitSystem only accepts one of the following parameters: "
            "(name, base_units) or (unit_sys)."
        )

    @classmethod
    def BASE_UNITS_LENGTH(cls, len):
        return cls(
            f"The `base_units` argument must contain 10 units, currently there are {len}."
        )

    @classmethod
    def NOT_BASE_UNIT(cls, unit):
        return cls(
            f"`{unit.name}` is not a fundimental unit. To use `{unit.name}`, add it to the "
            "`base_units` table within the cfg.yaml file."
        )

    @classmethod
    def UNIT_TYPE(cls, unit):
<<<<<<< HEAD
        dimension = str(unit.dimensions.base_dimension)
=======
        dimension = unit.dimensions.single_dimension
>>>>>>> 95cf585e
        return cls(
            f"Unit of type: `{dimension.name}` already exits in this unit system"
            f"replace '{unit.name}' with unit of another type"
        )

    @classmethod
    def INVALID_UNIT_SYS(cls, sys):
        return cls(f"`{sys}` is not a supported unit system.")<|MERGE_RESOLUTION|>--- conflicted
+++ resolved
@@ -58,17 +58,10 @@
             if unit.name not in ansunits._base_units:
                 raise UnitSystemError.NOT_BASE_UNIT(unit)
 
-<<<<<<< HEAD
-            if hasattr(self, f"_{unit.dimensions.base_dimension}"):
-                raise UnitSystemError.UNIT_TYPE(unit)
-
-            setattr(self, f"_{unit.dimensions.base_dimension}", unit)
-=======
             if hasattr(self, f"_{unit.dimensions.single_dimension.name}"):
                 raise UnitSystemError.UNIT_TYPE(unit)
 
             setattr(self, f"_{unit.dimensions.single_dimension.name}", unit)
->>>>>>> 95cf585e
 
     def convert(self, quantity: ansunits.Quantity) -> ansunits.Quantity:
         """
@@ -181,11 +174,7 @@
 
     @classmethod
     def UNIT_TYPE(cls, unit):
-<<<<<<< HEAD
-        dimension = str(unit.dimensions.base_dimension)
-=======
         dimension = unit.dimensions.single_dimension
->>>>>>> 95cf585e
         return cls(
             f"Unit of type: `{dimension.name}` already exits in this unit system"
             f"replace '{unit.name}' with unit of another type"
