--- conflicted
+++ resolved
@@ -4,14 +4,6 @@
 
 class UnitSystem:
     """
-<<<<<<< HEAD
-    Unit systems contain base units from user-defined units or a predefined unit system.
-
-    Methods
-    -------
-    convert()
-        Convert from one unit system to a given unit system.
-=======
     A class containing base units from user-defined units or a predefined unit system.
 
     Parameters
@@ -37,7 +29,6 @@
     LIGHT
     CURRENT
     SOLID_ANGLE
->>>>>>> 76a3bdd8
     """
 
     def __init__(self, name: str = None, base_units: list = None, unit_sys: str = None):
