import ansys.units as q


class UnitSystem:
    """Initializes a unit system based on user-defined units or a pre-definned unit
    system.

    Parameters
    ----------
    name: str
        Custom name associated with a user-defined unit system.
    base_units: list
        Custom units associated with a user-defined unit system.
    unit_sys: str
        Pre-defined unit system.

    Methods
    -------
    convert()
        Converts from one unit system to to given unit system.

    Returns
    -------
    Quantity instance.
    """

    def __init__(self, name: str = None, base_units: list = None, unit_sys: str = None):
        self._units_table = q.UnitsTable()

        if name and unit_sys or base_units and unit_sys:
            raise UnitSystemError.EXCESSIVE_PARAMETERS()

        if base_units:
            if len(base_units) != q.Dimensions.max_dim_len():
                raise UnitSystemError.BASE_UNITS_LENGTH(len(base_units))

            for idx, unit in enumerate(base_units):
                if unit not in self._units_table.fundamental_units:
                    raise UnitSystemError.UNIT_UNDEFINED(unit)

                if (idx + 1) != self._units_table.dimension_order[
                    self._units_table.fundamental_units[unit]["type"]
                ]:
                    raise UnitSystemError.UNIT_ORDER(
                        t1=list(self._units_table.dimension_order.keys())[idx],
                        o1=idx + 1,
                        t2=self._units_table.fundamental_units[unit]["type"],
                        o2=self._units_table.dimension_order[
                            self._units_table.fundamental_units[unit]["type"]
                        ],
                    )

            self._name = name
            self._base_units = base_units

        if unit_sys is not None:
            if unit_sys not in self._units_table.unit_systems:
                raise UnitSystemError.INVALID_UNIT_SYS(unit_sys)

            self._name = unit_sys
            self._base_units = self._units_table.unit_systems[unit_sys]

    def convert(self, quantity: q.Quantity) -> q.Quantity:
        """Perform unit system conversions.

        Parameters
        ----------
        quantity : Quantity
            Desired quantity object to convert.

        Returns
        -------
        Quantity
            Quantity object containing desired unit system conversion.
        """

        new_dim = q.Dimensions(
            dimensions=quantity.dimensions, unit_sys=self._base_units
        )

        _, si_multiplier, si_offset = self._units_table.si_data(new_dim.units)
        new_value = (quantity.si_value / si_multiplier) - si_offset

        return q.Quantity(value=new_value, units=new_dim.units)

    @property
    def name(self):
        """Name associated with unit system."""
        return self._name

    @property
    def base_units(self):
        """Units associated with unit system."""
        return self._base_units


class UnitSystemError(ValueError):
    """Custom unit system errors."""

    def __init__(self, err):
        super().__init__(err)

    @classmethod
    def EXCESSIVE_PARAMETERS(cls):
        return cls(
<<<<<<< HEAD
            "UnitSystem only accepts 1 of the following parameters: (name, base_units) or (unit_sys)."  # noqa : E501
=======
            "UnitSystem only accepts 1 of the following parameters: "
            "(name, base_units) or (unit_sys)."
>>>>>>> 4ef1a867
        )

    @classmethod
    def BASE_UNITS_LENGTH(cls, len):
        return cls(
            f"The `base_units` argument must contain 9 units, currently there are {len}."
        )

    @classmethod
    def UNIT_UNDEFINED(cls, unit):
        return cls(
<<<<<<< HEAD
            f"`{unit}` is an undefined unit. To use `{unit}` add it to the `fundamental_units` table within cfg.yaml."  # noqa : E501
=======
            f"`{unit}` is an undefined unit. To use `{unit}` add it to the "
            "`fundamental_units` table within cfg.yaml."
>>>>>>> 4ef1a867
        )

    @classmethod
    def UNIT_ORDER(cls, t1, o1, t2, o2):
        return cls(
<<<<<<< HEAD
            f"Expected unit of type: `{t1}` (order: {o1}), received unit of type: `{t2}` (order: {o2})."  # noqa : E501
=======
            f"Expected unit of type: `{t1}` (order: {o1}), received unit of type: "
            f"`{t2}` (order: {o2})."
>>>>>>> 4ef1a867
        )

    @classmethod
    def INVALID_UNIT_SYS(cls, sys):
        return cls(f"`{sys}` is not a supported unit system.")<|MERGE_RESOLUTION|>--- conflicted
+++ resolved
@@ -103,12 +103,8 @@
     @classmethod
     def EXCESSIVE_PARAMETERS(cls):
         return cls(
-<<<<<<< HEAD
-            "UnitSystem only accepts 1 of the following parameters: (name, base_units) or (unit_sys)."  # noqa : E501
-=======
             "UnitSystem only accepts 1 of the following parameters: "
             "(name, base_units) or (unit_sys)."
->>>>>>> 4ef1a867
         )
 
     @classmethod
@@ -120,23 +116,15 @@
     @classmethod
     def UNIT_UNDEFINED(cls, unit):
         return cls(
-<<<<<<< HEAD
-            f"`{unit}` is an undefined unit. To use `{unit}` add it to the `fundamental_units` table within cfg.yaml."  # noqa : E501
-=======
             f"`{unit}` is an undefined unit. To use `{unit}` add it to the "
             "`fundamental_units` table within cfg.yaml."
->>>>>>> 4ef1a867
         )
 
     @classmethod
     def UNIT_ORDER(cls, t1, o1, t2, o2):
         return cls(
-<<<<<<< HEAD
-            f"Expected unit of type: `{t1}` (order: {o1}), received unit of type: `{t2}` (order: {o2})."  # noqa : E501
-=======
             f"Expected unit of type: `{t1}` (order: {o1}), received unit of type: "
             f"`{t2}` (order: {o2})."
->>>>>>> 4ef1a867
         )
 
     @classmethod
