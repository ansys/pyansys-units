--- conflicted
+++ resolved
@@ -53,18 +53,12 @@
             if unit.name not in ansunits._fundamental_units:
                 raise UnitSystemError.NOT_FUNDAMENTAL(unit)
 
-<<<<<<< HEAD
             if hasattr(self, f"_{unit.type.lower().replace(' ','_')}"):
                 raise UnitSystemError.UNIT_TYPE(unit)
 
             setattr(self, f"_{unit.type.lower().replace(' ','_')}", unit)
             print(self.__dict__)
-=======
-            if hasattr(self, f"_{unit._type.lower()}"):
-                raise UnitSystemError.UNIT_TYPE(unit)
 
-            setattr(self, f"_{unit._type.lower()}", unit)
->>>>>>> aad4dd8e
 
     def convert(self, quantity: ansunits.Quantity) -> ansunits.Quantity:
         """
