--- conflicted
+++ resolved
@@ -22,11 +22,7 @@
 """Provides ``QuantityType`` class."""
 
 import os
-<<<<<<< HEAD
-from typing import Any
-=======
 from typing import TYPE_CHECKING, TypedDict
->>>>>>> cebfb4e0
 
 import yaml
 
@@ -50,12 +46,6 @@
 with open(qc_path, "r") as qc_yaml:
     qc_data = yaml.safe_load(qc_yaml)
 
-<<<<<<< HEAD
-_multipliers: dict[str, Any] = qc_data["multipliers"]
-_unit_systems: dict[str, Any] = qc_data["unit_systems"]
-_base_units: dict[str, Any] = qc_data["base_units"]
-_derived_units: dict[str, Any] = qc_data["derived_units"]
-=======
 _multipliers: dict[str, float] = qc_data["multipliers"]
 _unit_systems: dict["Systems", dict["BaseUnit", "UnitKey"]] = qc_data["unit_systems"]
 
@@ -75,14 +65,9 @@
 
 
 _derived_units: dict[str, _DerivedUnitInfo] = qc_data["derived_units"]
->>>>>>> cebfb4e0
 
 table_path = os.path.join(file_dir, "quantity_tables/si_table.yaml")
 
 with open(table_path, "r") as table:
     table_data = yaml.safe_load(table)
-<<<<<<< HEAD
-_quantity_units_table: dict[str, Any] = table_data["quantity_units_table"]
-=======
-_quantity_units_table: dict["QuantityKey", str] = table_data["quantity_units_table"]
->>>>>>> cebfb4e0
+_quantity_units_table: dict["QuantityKey", str] = table_data["quantity_units_table"]