<<<<<<< HEAD
"""Provides quantity "types" constants."""
=======
import os

import yaml
>>>>>>> 7c4d3036


class _QuantityType:
    composite = "Composite"
    derived = "Derived"
    no_type = "No Type"
    temperature = "Temperature"
    temperature_difference = "Temperature Difference"


# Single import of static tables

file_path = os.path.relpath(__file__)
file_dir = os.path.dirname(file_path)
qc_path = os.path.join(file_dir, "cfg.yaml")

with open(qc_path, "r") as qc_yaml:
    qc_data = yaml.safe_load(qc_yaml)

_dimension_order: dict = qc_data["dimension_order"]
_multipliers: dict = qc_data["multipliers"]
_unit_systems: dict = qc_data["unit_systems"]
_api_quantity_map: dict = qc_data["api_quantity_map"]
_fundamental_units: dict = qc_data["fundamental_units"]
_derived_units: dict = qc_data["derived_units"]<|MERGE_RESOLUTION|>--- conflicted
+++ resolved
@@ -1,11 +1,5 @@
-<<<<<<< HEAD
-"""Provides quantity "types" constants."""
-=======
 import os
-
 import yaml
->>>>>>> 7c4d3036
-
 
 class _QuantityType:
     composite = "Composite"
