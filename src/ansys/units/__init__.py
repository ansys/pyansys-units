<<<<<<< HEAD
"""Pyunits is a pythonic interface for units, unit systems, and unit conversions."""
import os
=======
"""units.

pyunits
"""
>>>>>>> 7c4d3036

try:
    import importlib.metadata as importlib_metadata
except ModuleNotFoundError:
    import importlib_metadata

__version__ = importlib_metadata.version(__name__.replace(".", "-"))

import os

from ansys.units._constants import (  # noqa: F401
    _api_quantity_map,
    _derived_units,
    _dimension_order,
    _fundamental_units,
    _multipliers,
    _QuantityType,
    _unit_systems,
)
from ansys.units.dimensions import Dimensions, DimensionsError  # noqa: F401
from ansys.units.map import QuantityMap, QuantityMapError  # noqa: F401
from ansys.units.quantity import Quantity, QuantityError  # noqa: F401
from ansys.units.systems import UnitSystem, UnitSystemError  # noqa: F401
from ansys.units.units import Units, parse_temperature_units  # noqa: F401

_THIS_DIRNAME = os.path.dirname(__file__)
_README_FILE = os.path.normpath(os.path.join(_THIS_DIRNAME, "docs", "README.rst"))

if os.path.exists(_README_FILE):
    with open(_README_FILE, encoding="utf8") as f:
        __doc__ = f.read()<|MERGE_RESOLUTION|>--- conflicted
+++ resolved
@@ -1,12 +1,5 @@
-<<<<<<< HEAD
 """Pyunits is a pythonic interface for units, unit systems, and unit conversions."""
-import os
-=======
-"""units.
 
-pyunits
-"""
->>>>>>> 7c4d3036
 
 try:
     import importlib.metadata as importlib_metadata
