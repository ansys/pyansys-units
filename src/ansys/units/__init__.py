"""Pyunits is a pythonic interface for units, unit systems, and unit conversions."""


try:
    import importlib.metadata as importlib_metadata
except ModuleNotFoundError:
    import importlib_metadata

__version__ = importlib_metadata.version(__name__.replace(".", "-"))

import os

from ansys.units._constants import (  # noqa: F401
    _api_quantity_map,
    _base_units,
    _derived_units,
    _multipliers,
    _QuantityType,
    _unit_systems,
)
from ansys.units.base_dimensions import BaseDimensions  # noqa: F401
from ansys.units.dimensions import Dimensions  # noqa: F401
<<<<<<< HEAD
from ansys.units.quantity import Quantity  # noqa: F401
=======
from ansys.units.map import QuantityMap  # noqa: F401
from ansys.units.quantity import Quantity, get_si_value  # noqa: F401
>>>>>>> 4c4fc4cb
from ansys.units.systems import UnitSystem  # noqa: F401
from ansys.units.unit import Unit  # noqa: F401
from ansys.units.unit_registry import UnitRegistry  # noqa: F401

_THIS_DIRNAME = os.path.dirname(__file__)
_README_FILE = os.path.normpath(os.path.join(_THIS_DIRNAME, "docs", "README.rst"))

if os.path.exists(_README_FILE):
    with open(_README_FILE, encoding="utf8") as f:
        __doc__ = f.read()<|MERGE_RESOLUTION|>--- conflicted
+++ resolved
@@ -20,12 +20,7 @@
 )
 from ansys.units.base_dimensions import BaseDimensions  # noqa: F401
 from ansys.units.dimensions import Dimensions  # noqa: F401
-<<<<<<< HEAD
-from ansys.units.quantity import Quantity  # noqa: F401
-=======
-from ansys.units.map import QuantityMap  # noqa: F401
 from ansys.units.quantity import Quantity, get_si_value  # noqa: F401
->>>>>>> 4c4fc4cb
 from ansys.units.systems import UnitSystem  # noqa: F401
 from ansys.units.unit import Unit  # noqa: F401
 from ansys.units.unit_registry import UnitRegistry  # noqa: F401
