"""Pyunits is a pythonic interface for units, unit systems, and unit conversions."""


try:
    import importlib.metadata as importlib_metadata
except ModuleNotFoundError:
    import importlib_metadata

__version__ = importlib_metadata.version(__name__.replace(".", "-"))

import os

from ansys.units._constants import (  # noqa: F401
    _api_quantity_map,
    _derived_units,
    _dimension_order,
    _fundamental_units,
    _multipliers,
    _QuantityType,
    _unit_systems,
)
from ansys.units.dimensions import Dimensions, DimensionsError  # noqa: F401
from ansys.units.map import QuantityMap, QuantityMapError  # noqa: F401
from ansys.units.quantity import Quantity, QuantityError  # noqa: F401
from ansys.units.systems import UnitSystem, UnitSystemError  # noqa: F401
<<<<<<< HEAD
from ansys.units.unit import Unit  # noqa: F401
from ansys.units.unit_registry import UnitRegistry  # noqa: F401
from ansys.units.units import Units, parse_temperature_units  # noqa: F401
=======
>>>>>>> 8013ffe7

_THIS_DIRNAME = os.path.dirname(__file__)
_README_FILE = os.path.normpath(os.path.join(_THIS_DIRNAME, "docs", "README.rst"))

if os.path.exists(_README_FILE):
    with open(_README_FILE, encoding="utf8") as f:
        __doc__ = f.read()<|MERGE_RESOLUTION|>--- conflicted
+++ resolved
@@ -23,12 +23,6 @@
 from ansys.units.map import QuantityMap, QuantityMapError  # noqa: F401
 from ansys.units.quantity import Quantity, QuantityError  # noqa: F401
 from ansys.units.systems import UnitSystem, UnitSystemError  # noqa: F401
-<<<<<<< HEAD
-from ansys.units.unit import Unit  # noqa: F401
-from ansys.units.unit_registry import UnitRegistry  # noqa: F401
-from ansys.units.units import Units, parse_temperature_units  # noqa: F401
-=======
->>>>>>> 8013ffe7
 
 _THIS_DIRNAME = os.path.dirname(__file__)
 _README_FILE = os.path.normpath(os.path.join(_THIS_DIRNAME, "docs", "README.rst"))
