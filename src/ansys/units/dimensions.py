"""Provides ``Dimension`` class."""
import ansys.units as pyunits


class Dimensions(object):
    """Initialize a Dimensions object using a dimensions list or a unit string.

    Parameters
    ----------
    units : str
        Unit string of quantity.
    dimensions : list
        List of dimensions.
    unit_sys : str
        Unit system used for creating units.

    Returns
    -------
    Dimensions instance.
    """

    def __init__(
        self, units: str = None, dimensions: list = None, unit_sys: str = None
    ):
        if units and dimensions:
            raise DimensionsError.EXCESSIVE_PARAMETERS()

<<<<<<< HEAD
        self._units_table = pyunits.UnitsTable()
        unit_sys = unit_sys or self._units_table.unit_systems["SI"]
=======
        self._units = q.Units()
        unit_sys = unit_sys or q._unit_systems["SI"]
>>>>>>> 264a8bb1

        if units is not None:
            self._unit = units
            self._dimensions = self._units_to_dim(units=units)

        if dimensions:
            if len(dimensions) > self.max_dim_len():
                raise DimensionsError.EXCESSIVE_DIMENSIONS(len(dimensions))

            self._dimensions, self._unit = self._dim_to_units(
                dimensions=dimensions, unit_sys=unit_sys
            )

    def _dim_to_units(self, dimensions: list, unit_sys: list) -> str:
        """Convert a dimensions list into a unit string.

        Parameters
        ----------
        dimensions : list
            List of unit dimensions.

        unit_sys : list
            Unit system of dimensions.

        Returns
        -------
        str
            Unit string representation of dimensions.
        """
        # Ensure dimensions list contains 9 terms
        dimensions = [
            float(dim)
            for dim in dimensions + ((self.max_dim_len() - len(dimensions)) * [0])
        ]
        units = ""

        # Define unit term and associated value from dimension with dimensions list
        for idx, dim in enumerate(dimensions):
            if dim == 1.0:
                units += f" {unit_sys[idx]}"
            elif dim != 0.0:
                dim = int(dim) if dim % 1 == 0 else dim
                units += f" {unit_sys[idx]}^{dim}"

        return dimensions, self._units.condense(units=units)

    def _units_to_dim(
        self, units: str, power: float = None, dimensions: list = None
    ) -> list:
        """Convert a unit string into a dimensions list.

        Parameters
        ----------
        units : str
            Unit string of quantity.
        power : float
            Power of unit string.

        Returns
        -------
        list
            Dimensions representation of unit string.
        """

        power = power or 1.0
        dimensions = dimensions or [0.0] * self.max_dim_len()

        # Split unit string into terms and parse data associated with individual terms
        for term in units.split(" "):
            _, unit_term, unit_term_power = self._units.filter_unit_term(term)

            unit_term_power *= power

            # retrieve data associated with fundamental unit
            if unit_term in q._fundamental_units:
                idx = q._dimension_order[q._fundamental_units[unit_term]["type"]] - 1
                dimensions[idx] += unit_term_power

            # Retrieve derived unit composition unit string and factor.
            if unit_term in q._derived_units:
                # Recursively parse composition unit string
                dimensions = self._units_to_dim(
                    units=q._derived_units[unit_term]["composition"],
                    power=unit_term_power,
                    dimensions=dimensions,
                )

        return dimensions

    @property
    def units(self):
        """Unit string representation of dimensions."""
        return self._unit

    @property
    def dimensions(self):
        """Dimensions list."""
        return self._dimensions

    @staticmethod
    def max_dim_len():
        """Maximum number of elements within a dimensions list."""
        return 9


class DimensionsError(ValueError):
    """Custom dimensions errors."""

    def __init__(self, err):
        super().__init__(err)

    @classmethod
    def EXCESSIVE_PARAMETERS(cls):
        return cls(
            "Dimensions only accepts 1 of the following parameters: (units) or (dimensions)."
        )

    @classmethod
    def EXCESSIVE_DIMENSIONS(cls, len):
        return cls(
            f"The `dimensions` argument must contain 9 values or less, currently there are {len}."
        )<|MERGE_RESOLUTION|>--- conflicted
+++ resolved
@@ -25,13 +25,8 @@
         if units and dimensions:
             raise DimensionsError.EXCESSIVE_PARAMETERS()
 
-<<<<<<< HEAD
         self._units_table = pyunits.UnitsTable()
         unit_sys = unit_sys or self._units_table.unit_systems["SI"]
-=======
-        self._units = q.Units()
-        unit_sys = unit_sys or q._unit_systems["SI"]
->>>>>>> 264a8bb1
 
         if units is not None:
             self._unit = units
