"""Provides the ``Dimensions`` and ``BaseDimensions`` class."""
from enum import Enum


class BaseDimensions(Enum):
    """
    Supplies all valid base dimensions used in dimensional analysis.

    Used as dictionary keys for defining a `Dimensions` object.

    Attributes
    ----------
    MASS
    LENGTH
    TIME
    TEMPERATURE
    TEMPERATURE_DIFFERENCE
    ANGLE
    CHEMICAL_AMOUNT
    LIGHT
    CURRENT
    SOLID_ANGLE
    """

    MASS = 0
    LENGTH = 1
    TIME = 2
    TEMPERATURE = 3
    TEMPERATURE_DIFFERENCE = 4
    ANGLE = 5
    CHEMICAL_AMOUNT = 6
    LIGHT = 7
    CURRENT = 8
    SOLID_ANGLE = 9


class Dimensions:
    """
    A class which contains the base unit information.

    A dictionary of ``BaseDimensions`` and power is required
    for a non-dimensionless object.

    Parameters
    ----------
    dimensions_container : dict, optional
        Dictionary of {``BaseDimensions``: power, ...}.

    Attributes
    ----------
    dimensions
    base_dimension
    """

    def __init__(self, dimensions_container: dict[BaseDimensions : int | float] = None):
        dimensions_container = dimensions_container or {}
        self._dimensions = dimensions_container.copy()
        for x, y in dimensions_container.items():
            if not isinstance(x, BaseDimensions):
                raise DimensionsError.INCORRECT_DIMENSIONS()
            if y == 0:
                del self._dimensions[x]

    @property
    def dimensions(self):
        """An integer dictionary representation."""
        dims = {x.value: y for x, y in self._dimensions.items()}
        return dict(dims)

    @property
<<<<<<< HEAD
    def base_dimension(self):
        """Get the name of the only dimension."""
        dims = [x.name for x in self._dimensions.keys()]
=======
    def single_dimension(self):
        """Get the name of the base dimension."""
        dims = [x for x in self._dimensions]
>>>>>>> 95cf585e
        if len(dims) != 1:
            raise DimensionsError.MULTIPLE_BASE_DIMENSIONS(dimensions=self)
        return dims[0]

    def __str__(self):
        dims = {x.name: y for x, y in self._dimensions.items()}
        if not dims:
            dims = ""
        return str(dims)

    def __repr__(self):
        dims = {x.name: y for x, y in self._dimensions.items()}
        if not dims:
            dims = ""
        return str(dims)

    def __mul__(self, other):
        results = self._dimensions.copy()
        for dim, value in other._dimensions.items():
            if dim in results:
                results[dim] += value
            else:
                results[dim] = value
        return Dimensions(results)

    def __truediv__(self, other):
        results = self._dimensions.copy()
        for dim, value in other._dimensions.items():
            if dim in results:
                results[dim] -= value
            else:
                results[dim] = -value
        return Dimensions(results)

    def __pow__(self, __value):
        results = self._dimensions.copy()
        for dim in self._dimensions:
            results[dim] *= __value
        return Dimensions(results)

    def __eq__(self, other):
        temp_dim = self / other
        temp = BaseDimensions.TEMPERATURE
        temp_diff = BaseDimensions.TEMPERATURE_DIFFERENCE
        if temp in temp_dim._dimensions and temp_diff in temp_dim._dimensions:
            if temp_dim._dimensions[temp] == -temp_dim._dimensions[temp_diff]:
                del temp_dim._dimensions[temp_diff]
                del temp_dim._dimensions[temp]
        return not bool(temp_dim.dimensions)

    def __ne__(self, other):
        return not self.__eq__(other)


class DimensionsError(ValueError):
    """Custom dimensions errors."""

    def __init__(self, err):
        super().__init__(err)

    @classmethod
    def INCORRECT_DIMENSIONS(cls):
        """Return in case of dimensions not in dimension order."""
        return cls(f"The `dimensions_container` key must be a 'BaseDimensions' object")

    @classmethod
    def MULTIPLE_BASE_DIMENSIONS(cls, dimensions):
        """Return in case of base_dimension having more than one dimension."""
        return cls(f"`{dimensions}` has more than one base dimension.")<|MERGE_RESOLUTION|>--- conflicted
+++ resolved
@@ -68,15 +68,9 @@
         return dict(dims)
 
     @property
-<<<<<<< HEAD
     def base_dimension(self):
         """Get the name of the only dimension."""
-        dims = [x.name for x in self._dimensions.keys()]
-=======
-    def single_dimension(self):
-        """Get the name of the base dimension."""
         dims = [x for x in self._dimensions]
->>>>>>> 95cf585e
         if len(dims) != 1:
             raise DimensionsError.MULTIPLE_BASE_DIMENSIONS(dimensions=self)
         return dims[0]
