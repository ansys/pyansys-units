--- conflicted
+++ resolved
@@ -58,36 +58,6 @@
             if y == 0:
                 del self._dimensions[x]
 
-<<<<<<< HEAD
-    def _temp_precheck(self, dims2, op: str = None) -> Optional[Dimensions]:
-        """
-        Validate dimensions for temperature differences.
-
-        Parameters
-        ----------
-        dims2 : dimensions
-            Dimensions for comparison against current dimensions.
-        op : str, optional
-            Operation conducted on dimensions. "-"
-
-        Returns
-        -------
-        Dimensions | None
-            Dimensions object for a unit of temperature difference or temperature.
-        """
-        dims1 = self._dimensions
-        if len(dims1) == 1.0 and len(dims2) == 1.0:
-            temp = {BaseDimensions.TEMPERATURE: 1.0}
-            delta_temp = {BaseDimensions.TEMPERATURE_DIFFERENCE: 1.0}
-            if (dims1 == temp and dims2 == delta_temp) or (
-                dims1 == delta_temp and dims2 == temp
-            ):
-                return Dimensions(dimensions=temp)
-            if (dims1 == temp and dims2 == temp) and op == "-":
-                return Dimensions(dimensions=delta_temp)
-
-=======
->>>>>>> 4c4fc4cb
     def _to_string(self):
         """
         Creates a string representation of the dimensions.
