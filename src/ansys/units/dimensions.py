--- conflicted
+++ resolved
@@ -110,27 +110,12 @@
             results[item[0]] *= __value
         return Dimensions(results)
 
-<<<<<<< HEAD
-    def __eq__(self, __value):
-        dims = __value._dimensions.copy()
-        for dim, value in self:
-            if dim in dims:
-                dims[dim] -= value
-            else:
-                return False
-        if [False for v in dims.values() if v != 0]:
-            return False
-        return True
-
-    def __bool__(self) -> bool:
-=======
     def __eq__(self, __value: object) -> bool:
         return (
             isinstance(__value, Dimensions) and self._dimensions == __value._dimensions
         )
 
     def __bool__(self):
->>>>>>> 70e9479b
         return bool(self._dimensions)
 
     def __getitem__(self, key: str) -> float:
